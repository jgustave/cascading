--- conflicted
+++ resolved
@@ -21,24 +21,6 @@
 
 package cascading.util;
 
-<<<<<<< HEAD
-import java.io.ByteArrayInputStream;
-import java.io.ByteArrayOutputStream;
-import java.io.FileWriter;
-import java.io.IOException;
-import java.io.ObjectInputStream;
-import java.io.ObjectOutputStream;
-import java.io.PrintStream;
-import java.io.PrintWriter;
-import java.io.StringWriter;
-import java.io.Writer;
-import java.lang.reflect.Method;
-import java.util.Collection;
-import java.util.List;
-import java.util.Map;
-
-=======
->>>>>>> 91f7bc12
 import cascading.flow.FlowElement;
 import cascading.flow.FlowException;
 import cascading.flow.Scope;
@@ -445,8 +427,6 @@
     new DOTExporter( vertexIdProvider, vertexNameProvider, edgeNameProvider ).export( writer, graph );
     }
 
-<<<<<<< HEAD
-=======
   public interface RetryOperator<T>
     {
     T operate() throws Exception;
@@ -548,7 +528,6 @@
     return null;
     }
 
->>>>>>> 91f7bc12
   public static Object invokeStaticMethod( Class type, String methodName, Object[] parameters, Class[] parameterTypes )
     {
     try
