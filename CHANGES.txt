Cascading Change Log

<<<<<<< HEAD
=======
1.0.10

  Updated planner error messages when field name collisions detected.

  Fixed issue where temporary paths were not getting deleted consistently.

>>>>>>> d6431de2
1.0.9

  Fixed issue where reverse ordering a c.p.GroupBy was not possible when sortFields were not given.

  Changed c.f.s.StackElement#close() behavior to close elements from the top of the stack.

1.0.8

  Fixed bug where Hadoop FS shutdown hooks prevented cleanup of c.f.Flow intermediate files.

  Fixed bug where c.t.MultiTap was not accounted for when planning a c.c.Cascade.

  Fixed bug where operations in the default package caused NPE when calculating the stacktrace.

  Added c.f.StepCounters enum and now increment the counters Tuples_Read, Tuples_Written, Tuples_Trapped.

  Fixes for instabilities when using traps in some instances.

  Workaround for bug in o.a.h.f.s.NativeS3FileSystem where a null is returned when getting a FileStatus array
  in some cases.

1.0.7

  Fixed bug where c.o.r.RegexSplitter did not consistently split incoming values if the value had blank
  fields between the split delimiter. This only occurs if the incoming tuple is declared Fields.UNKNOWN
  and won't affect any tuple with declared field names. Though this is an incompatible change, the bug
  breaks the contract of the splitter.

  Deprecated all S3 supporting classes, including c.t.S3fs. The s3n:// protocol is the preferred S3 interface.

  Fixed bug where c.t.Hfs caused a NPE from the NativeS3FileSytem when attempting to delete the root directory.
  Hfs now detects a delete is attempted on the root dir, and returns immediately.

1.0.6

  Fixed bug where a uri path to a s3n://bucket/ could cause an NPE when determining mod time on the path.

  Fixed bug where sink c.s.Scheme sink fields were not being consulted during planning. This fix may
  cause planner errors in existing applications where the sink fields are not actually available in the incoming
  tuple stream.

  Updated application jar discovery to provide more sane defaults supporting simple cases.

  Fixed bug where default properties in nested j.u.Properties object were not being copied.

1.0.5

  Added check if num reducers is zero, if so, assume #reduce() has no intention of being called and return silently.

1.0.4

  Updated split optimizer to perform a multipass optimization.

  Fixed bug where c.f.MultiMapReducePlanner was not properly handling splits on named Pipe instances.

  Added c.t.TemplateTap constructor arg that allows for independent tuple selection for use by template path.

  Fixed bug where unsafe filename characters were leaking into temporary filenames, didn't take the first time.

1.0.3

  Fixed bug in c.f.MultiMapReducePlanner where split and joins with the same source were not handled properly.

  Fixed bug in c.f.Flow#writeDOT caused by changes in 1.0.2.

  Fixed bug in c.o.t.DateFormatter and c.o.t.DateParser where the TimeZone value was not being properly set. This
  fix could affect existing applications.

1.0.2

  Added rules to verify no duplicate head or tail names exist in an assembly when calling c.f.FlowConnector#connect().
  Currently a WARNING will be issued via the logger, next major release this will be an exception. This is a change
  that was supported in prior releases, but turns out to allow error prone code. Two workarounds are availabe: bind
  the same tap to both names in the tap map, or split from a single named c.p.Pipe instance.

  Added support for c.o.e.ExpressionFunction to evaluate expressions with no input parameters.

  Reverted MR job naming to include sink c.t.Tap name. More verbose, but easier for degugging.

  Update c.c.Cascade to not delete c.f.Flow sinks if they are appendable before the Flow is executed.

  Updated error messages to warn when internal element graphs remove all place holders resulting in an empty graph
  usually due to missing linkages between pipe assemblies.

  Allowing Fields.UNKNOWN to propagate through pipes that do not declare argument selectors. This is a relaxation
  of the strict planning and seems very natural when assembling pipes to process unknown field sets. Reserving
  the right to revert this feature if it causes unforseen issues.

  Fixed bug in c.o.f.UnGroup where the num arg value was improperly calculated.

  Allow for white space in the serializations token property so it can be set in a config file simply.

  Added new log message if no serialization token is found for a class being serialized out.

  Fixed bug that allowed c.t.Field instances to be nested in new Fields instances.

  Updated many error messages to print the number of fields along with a list of the field names.

  Fixed bug preventing custom c.s.Scheme types from using a different key/value classes in some situations.

  Fixed bug preventing c.t.TemplateTap from being written to in Reducer.

1.0.1

  Improved error message for the case a Hadoop serializer/deserializer cannot be found.

  Changed c.s.Scheme sourceFields default to Fields.UKNOWN. sinkFields default remains Fields.ALL.

  Fixed bug where unsafe filename characters were leaking into temporary filenames.

  Changed SinkMode.APPEND support checks to be done in c.t.Hfs, instead of c.t.Tap.

1.0.0

  Updated copyright messages.

  Fixed bug where c.t.TuplePair threw a NPE during dubugging.

  Fixed bug where positional selectors failed against Fields.UNKNOWN.

  Changed all constructors on c.p.Group to be protected. Must now use subclasses to construct.

  Renamed c.t.Fields#minus to subtract.

0.10.0

  Changed c.p.CoGroup "repeat" parameter to numSelfJoins to respresent the actual number of self joins to be performed.
  Thus a value of 1, will cause a single self join of a pipe. Users will need to decrement the current value by 1.

  Changed c.p.CoGroup "repeat" parameter to numSelfJoins to respresent the actual number of self joins to be performed.
  Thus a value of 1, will cause a single self join of a pipe. Users will need to decrement the current value by 1.

  Fixed bug with temporary filename generation where path created was too long.

  Fixed Janino c.o.expression operations to require parameter names and types. Janino
  was returning guessed parameter names in an undeterministic order.

  Fixed boolean type c.t.Tuple serialization.

  Fixed c.p.GroupBy merging case where grouping field names were not properly resolved.

  Changed c.o.r.RegexParser to emit variable sized Tuples if a fieldDeclaration is not given. Also will emit group
  matches if they are any, otherwise the match is emitted.

  Removed deprecated classes; c.o.t.Texts, c.o.r.Regexes, c.p.EndPipe.

  Removed experimental c.p.EndPipe class.

  Changed c.t.Tap#isUseTapCollector to Tap#isWriteDirect.

  Changed c.t.Tap and c.f.Flow to return c.t.TupleEntryIterator instead of c.t.TupleIterator. This is more consistent
  and more useful.

  Added c.t.TemplateTap to support dynamically writing out c.t.Tuple values to unique directories.

  Changed Cascading to support null values returned from c.t.Tap#source() and subsequently c.t.Scheme#source().
  This allows for Schemes to skip records returned by an internal Hadoop InputFormat without having to implement
  a custom Hadoop InputFormat or instrument a pipe assembly with a c.o.Filter.

0.9.0

  Updated c.o.Debug to allow for printing field names and tuple values in intervals.

  Changed planner to fail if traps are not contained within single Map or Reduce tasks. This prevents the chance of
  multiple tasks writing to the same output location. Hadoop only partially supports appends, so it is not currently
  possible to append subsequent jobs to existing trap files. Naming sections of a pipe assembly allows traps to be
  bound to smaller sections of assemblies.

  c.o.f.Sample and c.o.f.Limit Filters. Sample allows a given percentage of Tuples to pass. Limit only allows the
  specified number of Tuples to pass.

  c.p.Pipe instances now capture line numbers and classnames where they are instantiated so this information
  can be printed out during planner failures.

  Added c.f.FlowSkipStrategy interface to allow for pluggable rules for when to skip executing a c.f.Flow participating
  in a c.c.Cascade. The default implementation is c.f.FlowSkipIfSinkStale, with an optional c.f.FlowSkipIfSinkExists.
  Setting a skip strategy on a Cascade overrides all Flow instance strategies.

  Fixed bug with c.t.Tuple#remove() method not correctly removing values from Tuple.

  Updated c.t.Tap api to support c.t.SinkMode enums. This opens up ability to support appends in the near future.

  Added support for Hadoop 0.19.x. This release skips Hadoop 0.18.x.

  Changed project structure so that XML functions live in their own sub-project. This includes renaming the base
  Cascading tree and jars to 'core'.

  Fixed bug that prevented Fields.UNKNOWN input sources from begin fed into a c.p.CoGroup for joining.

  Changed all operations so that incoming c.t.Tuple and c.t.TupleEntry instances are unmodifiable. An
  UnsupportedOperationException will be thrown on any attempt to modify argument tuples within an operation.
  This enforces the rule argument tuples should not be modified to protect against concurrent modification in
  parallel threads.

  Updated c.o.r.RegexMatcher base class to use j.u.r.Matcher#find() instead of #matches(). This is more consistent
  with default behaviors of popular languages. Matcher is now also initialized in prepare() and reset() in
  the operation to reduce overhead.

  Added new lifecycle methods to c.o.Operation, prepare and cleanup. These methods are called so that an Operation
  instance can initialize and destroy any resources. They may be called more than once before the instance is
  garbage collected.

  Added a new operation called c.o.Buffer. Buffers are similiar to Reduce in MapReduce. They are given an Iterator
  of input arguments and can emit any number of result c.t.Tuple instances. For many problems, this is more
  efficient than using an c.o.Aggregator operation. Only one c.p.Every pipe with a Buffer operation may
  follow a GroupBy or CoGroup.

  Fixed dot file writing so GraphViz can properly load.

  Upgraded jgrapht library, requires JDK 1.6.

  Fixed bug where selecting postions from a c.t.Fields.UNKNOWN declaration would return the first position, not
  the specified position.

  Renamed c.t.Fields.KEYS to c.t.Fields.GROUP to be consistent with the Cascading model.

  Fixed bug where c.t.Tap may inappropriately delete a sink from a task.

  Changed c.o.Aggregator to no longer use a Map for the context. Users can now specify custom types by returning
  either a new instance from start() or recycling an instance passed into start(). This change will break all existing
  implementations of Aggregator. Note, simply setting a new Map<Object,Object> on the call instance in start()
  should be sufficient.

  Changed all c.o.Function, c.o.Filter, c.o.Aggregator, c.o.ValueAssertion, and c.o.GroupAssertions to accept
  a c.f.FlowProcess object on all relevant methods. FlowProcess provides call-backs into the underyling system
  to get configuration properties, fire a "keep alive" ping, or increment a custom counter. This change will
  break all existing implemenations of the above interfaces.

  Added ability to set serialization tokens via the cascading.serialization.tokens property. This compliments the
  c.t.h.SerializationToken annotation.

  Optimized co-grouping operation by using c.t.IndexTuple instead of a nested c.t.Tuple.

  Changed c.t.Tap and c.s.Scheme sink methods to take a c.t.TupleEntry, instead of c.t.Fields and c.t.Tuple
  individually.

  Added the c.t.h.SerializationToken Java Annotation. This allows for an int value to be written during serialization
  instead of a Class name for custom objects nested in c.t.Tuple instances. This feature should dramatically reduce
  the size of Tuples saved in SequenceFiles, and improve the general performance during 'shuffling' between Map and
  Reduce stages.

  Added c.t.h.TupleSerialization, a Hadoop Serialization implementation. Tuple is no longer Hadoop Writable
  and now relies on TupleSerialization for serialization support. Subequently nested objects in c.t.Tuple
  only need to be c.l.Comparable. So they can be serialized properly, a Serialization implementation must be
  registered with Hadoop. Note all primitive types are handled directly by Tuple, but custom types must
  have a Serialization implementation, or must be Hadoop WritableComparable so that the default WritableSerialization
  implementation will write them out.

0.8.3

  Fix for c.p.CoGroup declared fields being generated out of order.

0.8.2

  Added new properties via c.f.FlowConnector.setJarClass and c.f.FlowConnector.setJarPath for
  setting the application jar file.

  Fixed bug where job jar was not being inherited by subsequent MapReduce jobs when the first job was executed
  in local mode.

  Fixed bug where unserializable Operations were being squashed internally. c.f.Flow instances will now
  fail immediately and be marked as 'failed'.

0.8.1

  Fixed bug where c.t.Lfs did not force local mode for current MapReduce step.

  Fixed bug where writing to a c.t.TupleCollector would fail if using a c.s.SequenceFile in some cases.

  Added a few minor improvements to reduce stray object creations, and speedup c.t.Tuple serialization.

0.8.0

  Updated c.o.x.TagSoupParser to accept 'features', use these features to recover past behaviors.

  Updated janino and tagsoup libraries to 2.5.15 and 1.2, respectively. Note that tagsoup, in theory, is not
  backwards compatible by default. See their release notes: http://home.ccil.org/~cowan/XML/tagsoup/#1.2

  Added some forward compatible changes for supporting Hadoop 0.18 at the API level. Currently there are other
  issues preventing some tests from passing on Hadoop 0.18.

  Changed c.f.FlowException to return the parent c.f.Flow name.

  Changed behavior of c.f.MultiMapReducePlanner to use c.t.h.MultiInputFormat to allow single Mappers
  to support many different Hadoop InputFormat types simultaneously. This deprecates the need to normalize
  sources to a map and reduces the number of jobs in a c.f.Flow in some cases.

  Changed behavior of Cascading to allow for multiple paths from the same c.t.Tap source to be co-grouped on
  via c.p.CoGroup. This allows for a kind of self-join where each stream is processed by a different operation
  path within the Mapper.

  Added c.o.f.And, c.o.f.Or, c.o.f.Xor, and c.o.f.Not logic operator c.o.Filter implementations. They should be used
  to compose more complex filters from existing implementations.

  Changed the behavior of c.o.BaseOperation to properly initialize itself if it is a c.o.Filter instance. This
  removes the requirement that Filter implementations must set declaredFields to Fields.ALL, as it makes no
  sense for a Filter to declare fields.

  Added c.f.PlannerException, a subclass of c.f.FlowException, and updated c.f.MultiMapReducePlanner to throw
  it on failures. Functionality of writing DOT files has been moved from FlowException to PlannerException.

  Added c.o.f.FilterNotNull and c.o.f.FilterNull filter classes.

  Changed c.f.MultiMapReducePlanner to fail if it encounters an c.p.Each to c.p.Every chain. In these cases, a
  c.p.Group type must be between them.

  Deleted c.o.Cut class as it was effectively a duplicate of c.o.Identity.

  Changed c.f.MultiMapReducePlanner to fail if a c.p.GroupAssertion is not accompanied by another c.o.Aggregator
  operation. This is required so that the GroupAssertion does not change the passing tuple stream if it is planned out.

  Changed c.f.MultiMapReducePlanner to no longer insert new c.p.Each( ..., new Identity(), ... ) as a place holder.

  Renamed c.p.PipeAssembly to c.p.SubAssembly to better reflect its purpose, which is to encapuslate reusable
  pipe assemblies in the same manner as a sub-process or sub-routine. A temporary c.p.PipeAssembly class has been
  provided for backwards compatibility.

  Fixed bug where c.t.TapCollector would throw an NPE if a custom Tap was not using paths.

  Changed behavior of c.f.Flow where if a c.f.FlowListener throws an exception, the Flow instance receiving the
  exception will stop (by calling Flow.stop()). Listeners will continue to fire as expected and Flow.complete()
  will re-throw the thrown exception (as was the original behavior).

  Added ability to set a Cascading specific temporary directory path for use by intermediate taps created
  within c.f.Flow instances. Use c.t.Hfs.setTemporaryDirectory() to configure.

  Fixed bug where the 'mapred.jar' property was begin stepped on if previously set by the calling application.

  Changed c.t.Tap and c.f.Flow to return c.t.TupleIterator and c.t.TupleCollector instead of c.t.TapIterator and
  c.t.TapCollector, respectively.

  Added c.t.Tap.flowInit( c.f.Flow flow ) to allow a given tap to know what flows it is participating in. It is called
  immediately after the Flow instance is initailized.

  Fixed bug with nested c.p.PipeAssembly instances where some nested assemblies threw an internal error from
  the planner.

  Changed c.o.Debug to accept a prefix text string that will be prefixed to every message.

  Fixed bug where c.f.MultiMapReducePlanner would fail when normalizing inputs to a group where the inputs
  passed through one or more splits.

  Fixed bug where c.g.CoGroup silently stepped on input pipes with the same input name.

0.7.1

  Fixed bug in c.f.MultiMapReducePlanner where a source used on more than one c.p.Group would cause an internal
  error during planning.

  Changed c.f.MultiMapReducePlanner to normalize heterogeneous sinks.

  Changed c.f.MultiMapReducePlanner to keep a splitting c.p.Each on the previous step, instead of being duplicated
  on each branch. If the Each is preceeded by a source c.t.Tap, it will be duplicated across branches to reduce
  the number of step in the Flow.

  Fixed bug in c.f.MultiMapReducePlanner where too many temp tap instances were being inserted while normalizing
  the flow sources.

  Changed c.t.Fields to fail if given duplicate field names.

  Changed behavior if Hadoop FileInputSplit is not used and property "map.input.file" is not set. If there is one
  source, it will returned as the source for the mapper stack, otherwise an exception is thrown. Subsequently joins
  and merges of non-file sources is not supported until a discriminator can be passed to the mapper.

  Fixed bug in c.t.Tuple where NPE was thrown under certain compareTo operations.

  Fixed bug that prevented CoGrouping or Merging on the same source even though it was one or more Groupings away.

0.7.0

  Changes project structure, removed 'examples' sub-project.

  Updated to support Hadoop 0.17.x. This version is not API compatible with any Hadoop version less than 0.17.0.

  Added ability to stop all c.f.Flows executing within a c.c.Cascade instance via the stop() method.

  Changed c.f.FlowConnector to only take a Map of properties. These properties are passed downstream to various
  subsystems. This removes the Hadoop JobConf constructor, but it still can be passed as a property value. Also
  properties will be pushed into a defaul JobConf, bypassing any direct JobConf coupling in applications.

  Changed c.f.Flow to automatically register a shutdown hook killing remote jobs on vm exit.

  Changed c.f.Flow.stop() to immediately stop all running jobs.

  Changed c.o.Operation to an interface and introduced c.o.BaseOperation. This makes creating custom Operation types
  more flexible and intuitive. c.o.Filter, c.o.Function, c.o.Aggregator, and c.o.Assertion now extend c.o.Operation.

  Added c.p.c.OuterJoin, c.p.c.MixedJoin, c.p.c.LeftJoin, and c.p.c.RightJoin c.p.c.CoGrouper classes. They
  compliment the default c.p.c.InnerJoin CoGrouper class.

  Added support for passing an intermediateSchemeClass to the underlying planner to be used as the default c.s.Scheme
  for intermediate c.t.Tap instances internal to a given c.f.Flow.

  Fixed bug where c.p.Group is immediately followed by another c.p.Group (or their sub-classes) and fields could not
  be resolved between them.

  Added support for c.t.Tap instances implementing c.f.FlowListener. If implemented, they will automatically be
  added to the Flow event listeners collection and will receive Flow events.

  Fixed case where multiple source c.t.Tap instances return true for the containsFile method. Now verifies only one
  Tap contains the file, and fails otherwise.

  Changed c.s.TextLine to not set numSinkParts to 1 by default. Now uses the natural number of parts.

  Changed MapReduce planner to force an intermediate file between branches with Hadoop incompatible source Taps
  on joins/merges. If the taps are compatible (have same Scheme), all branches will be processed in same Mapper
  before the c.p.Group.

  Added merge capabilities in c.p.GroupBy. This allows multiple input branches to be grouped as if a single stream.

  Fixed bug in c.t.TapCollector where writing to a Sequence file threw a NPE.

  Added c.f.MapReduceFlow to support custom MapReduce jobs, allowing them to participate in a Cascade job.

0.6.1

  Changed thrown c.f.FlowException instances to include cause message.

  Fixed bug where empty sink or source map was not detected.

0.6.0

  Changed default argument selector for c.p.Every to be Fields.ALL, to be consistent with the default value of c.p.Each.

  Added support for assembly traps. If an exception is thrown from inside an c.o.Operation, the offending Tuple
  can be saved to a file for later processing, allowing the job to complete.

  Added support for stream assertions. STRICT and VALID assertions can be built into a pipe assembly, and optionally
  planned out during runtime. Assertions will throw exceptions if they fail.

  Changed c.o.a.First, Last, Min, and Max to optionally ignore specified values. Useful if you do not wish
  for a 'default' value to be considered first, or last in a set.

  Changed c.o.a.Sum to take a Class for coercion of the result value.

  Changes c.o.Max and Min to use infinity as initial values so zero is bigger than a really small number
  for Max, and zero is smaller than a really big number for Min.

  Changed order of JobConf initialization. c.f.FlowStep now is added to the JobConf last in order to catch
  all lazily configured values.

  Changed compile to include debug info by default.

  Fixed bug in c.t.MultiTap where super scheme was not returned if available.

0.5.0

  Added skipIfSinkExists property to c.f.Flow. Set to true if the c.c.Cascade should skip the Flow instance even
  if the sink is stale and not set to be deleted on initialization.

  Fixed bug in c.t.h.HttpFileSystem that URL escaped the ? prefixing the query string.

  Fixed bug where a join with duplicate taps was not recognized during job planning. Now an appropriate error
  message is displayed, instead of jobs completing with only one instance of the resource stream.

  Fixed c.t.h.HttpFileSystem to remember authority information in the url and prefix it when missing.

  Changed c.s.TextLine to accept either on or two source fields. If one, only the 'line' value
  is sourced from the value, discarding the 'offset' value.

  Added c.o.r.RegexSplitGenerator to support splitting single tuple values into multiple tuples based on a regex
  delimiter. Includes new tests.

  Added c.s.CascadeStats and c.s.FlowStats to provide access to current state and statistics of particular
  Cascade, Flow, or the child Flows of a Cascade.

  Added ability to sort grouping values with sort argument on c.p.GroupBy. Sorts can be reversed.

  Added c.o.e.ExpressionFilter, the c.o.Filter analog to c.o.e.ExpressionFunction.

0.4.1

  Fixed path normalization regex in c.u.Util where it munged any path starting with file:///.

0.4.0

  Changed c.p.GroupBy default grouping fields to c.t.Fields.ALL from Fields.FIRST. This change provides a simple
  way to sort a tuple stream based on the order of the tuple fields.

  Changed c.f.FlowConnector to create c.f.Flow instances that will bypass the reducer if no c.p.Group is participating
  in the assembly. Previoiusly Group instances were inserted if missing. This allows a chain of c.p.Every instances
  to be used to process/filter a tuple stream without the invoking the reducer needlessly (if a sort isn't required).
  This change also supports bypassing the default Hadoop OutputCollector in the mapper via the sink c.t.Tap instance.

  Changed c.f.FlowStep behavior to run in 'local' mode if either the sink or source tap is a c.t.Lfs instance. This
  allows for c.f.Flow instances to run mixed if configured to execute on a particular cluster by default. This behavior
  supports complex import/export processes against the HDFS or other supported remote filesystem.

  Changed behavior of c.t.Dfs to force use of HDFS. Previously Dfs would default to the local FileSystem
  if the job was run in 'local'mode. Now a Dfs instance will cause failures if it cannot connect to a HDFS cluster.
  Using c.t.Hfs will provide previous Dfs behavior. Hfs will use the 'default' filesystem if a scheme is not present
  in the 'stringPath' (i.e. hdfs://host:port/some/path).

  Added c.stats package to allow for collecting statics of Cascades, Flows, and FlowSteps.

  Updated c.f.Flow and c.c.Cascade log messages to be easier to follow when executing many flow instances
  simultaneously.

  Added compression flag to c.s.TextLine. Can now toggle compression (Hadoop style compression) per Tap instance.
  This prevents clusters with compression enabled by default to export text files with a .deflate extension.

  Added support for bypassing Hadoop OutputCollector via Tap.setUseTapCollector() method. Setting to true will force
  Cascading to use the c.t.TapCollector instead. This bypasses bugs in Hadoop with custom FileSystem types. This will
  always be true for http(s) and s3tp filesystems when using a c.t.Hfs Tap type (atleast until HADOOP-3021 is resolved).

  Added c.t.TupleCollector, complementing c.t.TupleIterator, for directly writing Tuple instances out via a c.t.Tap
  instance.

  Added c.f.FlowListener so that c.f.Flow instances can fire events on starting, completed, and throwable.

  Changed c.t.h.S3HttpFileSystem so it can now create files remotely.

  Renamed cascading.spill.threshold to cascading.cogroup.spill.threshold, so there is less a chance of collision.

  Made numerous optimizations to improve overall performance. Namely split and merge of key/value tuples to remove
  redundancy in the stream between the mapper and reducer.

  Changed c.p.Operators to push c.o.Operation results directly through to next operation without intermediate
  collection. This should improve pipelining of large result streams and lower runtime memory footprint.

  Changed c.c.Cascade so it now runs Flows in parallel if Hadoop is clustered, and there are no dependencies between the
  Flows.

  Moved c.Cascade and related classed to c.cascade package. Wanted to preempt any future ugliness.

  Added support in c.t.h.S3HttpFileSystem for these properties: fs.s3tp.awsAccessKeyId and fs.s3tp.awsSecretAccessKey

0.3.0

  Added ability to push Log4j logger properties to mapper/reducer via JobConf.
  Use jobConf.set("log4j.logger","logger1=LEVEL,logger2=LEVEL")

  Added missing equals() and hashCode() in c.t.MultiTap.

  Added c.t.h.ZipInputFormat (and ZipSplit) to support zip files. c.s.TextLine supports transparent
  reading of zip files if the filename ends with .zip, but cannot write to them. This code is
  loosely based on HADOOP-1824. If the underlying filesystem is hdfs or file, splits will be created
  for each ZipEntry. Otherwise ZipEntries are iterated over to be more stream friendly. Progress status is
  supported.

  Added http, https, and s3tp read-only file systems to Hadoop. Use these URLs, respectively:
  http://, https://, and s3tp://AWS_ACCESS_KEY_ID:AWS_SECRET_ACCESS_KEY@bucket-name/key

  Added c.o.t.DateFormatter supporting text formatting of time stamps created by c.o.t.DateParser.

  Fixed bug where in complex assemblies, some Scopes were not resolved.

  Fixed bug where tap instances were not being inserted before some CoGroup joins if there was a previous Group in the
  assembly.

  Upgraded JGraphT to 0.7.3

  Changed c.t.SpillableTupleList allows for iteration across entries.

  Changed c.f.FlowException to optionally allow for printing of underlying pipe graph for debugging.

  Added c.o.t.FieldFormatter function to format Tuples into complex strings using j.u.Formatter formatting.

  Added c.o.a.Last aggregator to find the last value encountered in a group.

  Changed c.o.a.Max and c.o.a.Min to maintain original value type. Will return null if no values are encountered.

  Changed c.o.a.First to use Fields.ARG by default. Removed Fields constructor.

  Added c.t.Fields.join(Fields...) method to allow for joining multiple Fields instances into a new instance.

  Can retrieve Tuple values by field name through the TupleEntry class via the get(String) method.

  Added c.t.TupleCollector interface to simplify the operation interfaces.

  Added a Debug filter that will print to either stderr or stdout. Useful for debugging stream transformations.

  Added CascadingTestCase base test class

  Added Insert Function that allows for literal values to be inserted into the Tuple stream.

0.2.0

  CoGroup will now spill to disk on extremely large co-groupings. Configurable via "cascading.spill.threshold".
  Defaults to 10k elements.

  java.util.Properties instances can be used to set defauls for FlowConnectors.

  Fix for InnerJoin, the default join for CoGroup.

  Introduced MultiTap to support concatenation of files into a pipe assembly.

  RegexParser now fails on a failed match. Prevents it being used or behaving as a filter.

  Fixed bug with PipeAssembly instances not properly being assimiliated into the pipeGraph.

  Fixed assertion error thrown by JGraphT.

  Renamed Tap method deleteOnInit to deleteOnSinkInit.


0.1.0

  First release.<|MERGE_RESOLUTION|>--- conflicted
+++ resolved
@@ -1,14 +1,11 @@
 Cascading Change Log
 
-<<<<<<< HEAD
-=======
 1.0.10
 
   Updated planner error messages when field name collisions detected.
 
   Fixed issue where temporary paths were not getting deleted consistently.
 
->>>>>>> d6431de2
 1.0.9
 
   Fixed issue where reverse ordering a c.p.GroupBy was not possible when sortFields were not given.
