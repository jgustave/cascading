Cascading Change Log

<<<<<<< HEAD
2.0.0 [unreleased]

  Added support for properties scoped at the pipe or process scope. Process scope properties will be inherited by
  the current job if any.

  Added c.t.SpillableTupleMap to allow durable groups during asymmetrical joins.

  Changed c.t.SpillableTupleList to implement c.u.Collection and c.t.Spillable interfaces.

  Renamed the c.p.Group class to c.p.Splice and created a c.p.Group interface. c.p.Groupby, CoGroup, Merge, and Join
  are all c.p.Splice types. Only GroupBy and CoGroup are c.p.Group types.

  Moved all "joiners" to c.p.joiner package from c.p.cogroup as they are now shared with the c.p.Join pipe.

  Added c.p.Join pipe to join two or more streams by a common key value without blocking/accumulating the largest
  data stream. This differs from c.p.CoGroup in that there is no grouping or sorting, and on the MapReduce platform,
  no Reduce task. The is commonly known as an asymmetrical or replicated join.

  Changed c.t.h.TupleSerialization#setSerializations() to always include o.a.h.i.s.WritableSerialization as some
  Hadoop versions do not include it if omitted. WritableSerialization is required by c.t.h.MultiInputSplit.

  Added c.p.Merge pipe to create a union of multiple tuple streams. This differs from c.p.GroupBy in that there
  is no grouping or sorting, and on the MapReduce platform, no Reduce task.

  Added c.t.Tap#commitResource() && #rollbackResource() to allow the underlying resource to be notified write processing
  has successfully completed or has failed, respectively, so that any additional cleanup or processing may be completed.

  Added c.t.Hasher to allow any field level Comparators to have hashCode generation delegated to them for their
  respective c.t.Tuple element/field value.

  Added c.f.FlowStepStrategy interface to allow customization of c.f.p.FlowStep configuration information.

  Changed c.f.Flow to lazily test child source taps for modified time to reduce file meta-data queries.

  Changed c.t.CompositeTap#getChildTaps to return an j.u.Iterator to allow for lazy resolution of child tap instances.

  Added "cascading.default.comparator" property to allow for a default j.u.Comparator class to be set and used
  if no Comparator is returned by the c.t.Comparison interface or set on a c.t.Fields instance.
  See c.t.h.TupleSerialization for the static accessor.

  Changed planner to allow traps to be re-used across any branches. Prior planner would throw an error.

  Changed c.f.Flow to delete traps during the same conditions a sink will be deleted before execution.

  Fixed issue where the c.t.h.TemplateTap would not properly remove Hadoop temporary directories on completion.

  Changed the behavior of traps to capture operation argument values instead of all the incoming values so that it is
  simpler to identify the values causing the failure and reduce the data stored in the trap and log files, which
  record a truncated stringified version of the argument tuple.

  Updated c.f.h.MapReduceFlow to allow source/sink/trap create methods to be overridden by a sub-class in order
  to support path identifiers not compatible with the Hadoop FS.

  Changed c.f.FlowProcess increment methods to take a long instead of int type.

  Fixed issue where the c.t.h.TemplateTap would not properly handle pathFields value if set to c.f.Fields.ALL.

  Fixed issue where the c.p.a.AB.CompositeFunction was not getting flushed when planned into a reduce task.

  Renamed c.p.a.Shape to c.p.a.Retain, as it retains given fields, and created c.p.a.Discard to perform the opposite
  function or discarding given fields.

  Added c.o.NoOp operation to allow fields to be dropped from a stream when used with c.t.Fields.SWAP.

  Added c.T.Fields.NONE to denote no fields in a c.t.Tuple.

  Added shutdown hook for the c.c.Cascade class so during jvm shutdown #stop() will be called forcing proper state
  change.

  Changed #stop() to push from c.c.Cascade down through c.f.Flow and c.f.p.FlowStep instances.

  Added new JUnit runner for injecting platform dependencies into c.t.PlatformTestCase subclasses. Subclasses should
  use c.t.PlatformRunner.Platform Annotation to specify relevant c.t.TestPlatform instances.

  Changed test and assertion helper methods on c.t.CascadingTestCase static to remove subclassing requirement.

  Upgraded to support JUnit 4.8.x.

  Changed license from GPLv3 to APLv2.

  Changed c.f.Flow to prevent #complete() from returning while #stop() is executing. Should prevent certain kinds
  of race conditions when a shutdown hook is used, from a different thread, to stop running flows.

  Added support for gradle.

  Renamed c.f.FlowSkipIfSinkStale to FlowSkipIfSinkNotStale to match the semantics.

  Added support for c.f.Flow tags via the c.f.FlowDef class.

  Added c.f.FlowDef to allow for creating flow definitions via a fluent builder interface.

  Added STARTED and SUBMITTED status to c.s.CascadingStats to properly track when a job is submitted vs when it actually begins
  processing after being queued.

  Added management interfaces for capturing detailed statistics.

  Decoupled core from Apache Hadoop, removed stack based streaming model. Use c.f.h.HadoopFlowConnector to plan
  Hadoop specific flows.

  Implemented 'local' mode to support independent processing of complex processes in memory. Use
  c.f.l.LocalFlowConnector for local mode specific flows.

  Updated and simplified c.t.Tap and c.t.Scheme interfaces. Changes are not backwards compatible to 1.x releases.

  Implemented new pipelining infrastructure to support more complex streaming topologies.
=======
1.2.6

  Fixed bug in TupleEntry#selectInteger() and marked it as deprecated.
>>>>>>> 863ad8d3

1.2.5

  Removed accidental SLF4J dependencies.

  Fixed bug where ISE was thrown if c.f.Flow#stop() was called immediately after #start().

1.2.4

  Added info logging of current split input path with a task, if any.

  Fixed bug in c.o.f.And, c.o.f.Or, and c.o.f.Xor where the sub-select of arguments was not honored.

  Added info log message when writing "direct" to a filesystem, bypassing the temporary folder removing the need to
  rename the output file to its target location.

  Fixed bug where if all paths that match a glob pattern are empty, an exception is not thrown causing Hadoop to throw
  a java.lang.ArrayIndexOutOfBoundsException.

  Updated planner to issue an error message if a tail c.p.Pipe instance doesn't not properly bind to a c.t.Tap instance.

1.2.3

  Added c.f.Flow#setMaxConcurrentSteps to set the maximum number of steps that can be submitted concurrently.

  Fixed bug where NPE was thrown when c.c.CascadeConnector tried to unwind nested c.t.MultiSourceTap instances.

  Fixed bug where c.t.Fields#append() would fail when appending unordered selectors.

  Updated c.f.FlowProcess to include #isCounterStatusInitialized() to test if the underlying reporting framework
  is initialized.

  Updated c.f.FlowProcess#keepAlive() method to fail silently if the underlying reporting framework is not initialized.

  Updated error message thrown by c.f.FlowStep when unable to find c.t.Tap or c.p.Pipe instances in the flow plan due
  to a Class serialized field not implementing #hashCode() or #equals() and relying in the object identity.

  Added error message explaining the Hadoop mapred.jobtracker.completeuserjobs.maximum property needs to be increased
  when dealing with large numbers of jobs. Also caching success value to lower chance of failure.

  Fixed bug in c.t.GlobHfs where #equals() and #hashCode() were not consistent between calls.

1.2.2

  Fixed bug where OOME caught from within the source c.t.Tap was not being re-thrown properly.

  Added #getMapProgress() and #getReduceProgress() to c.f.h.HadoopStepStats.

  Fixed NPE with some invocations of c.t.TupleEntry ctor.

  Fixed bug where if an operation declared it returned Fields.ARGS and the argument selector used positions, the
  outgoing values may merge incorrectly.

1.2.1

  Changed info message to not announce ambiguous source trap if none has been set.

  Fixed bug where if the c.o.Function result c.t.Tuple was passed immediately to a c.p.Group, it may become modified.

  Fixed bug where c.t.TupleEntryIterator#hasNext() failed if called again after returning false.

  Fixed issue where reduce task may fail with a OOME during sorting.

1.2.0

  Added c.p.a.AverageBy sub-assembly for optimizing averaging processes.

  Added c.p.c.GroupClosure#getFlowProcess method to allow c.p.c.Joiner implementations access to current
  properties and counters.

  Added c.s.CascadingStats methods for accessing available counter groups and names.

  Added c.s.WritableSequenceFile as a convenience for reading/writing sequence files holding custom Hadoop
  Writable types in either they key, value, or key and value positions.

  Added retrieve/publish support to the Conjars repo via Ivy.

  Added the c.p.a.AggregateBy class to encapsulate parallel partial Function aggregations and their reduce
  side Aggregator. This is a superior alternative to so called MapReduce Combiners. See javadoc for details.

  Changed c.o.Debug to print the number of tuples encountered on #cleanup().

  Changed c.s.TextDelimited to always return the expected number of fields even if they are not parsed from
  the current line and strict is false, unless Fields.ALL or Fields.UNKNOWN is declared.

  Added c.p.a.SumBy sub-assembly for optimizing summing processes.

  Added c.p.a.CountBy sub-assembly for optimizing counting processes.

  Added c.s.CascadingStatus.Status.Skipped state so skipped c.f.Flow instances can be identified.

  Added c.f.Flow#setSubmitPriority() to allow for custom order of Flows.

  Fixed bug where c.t.MultiSourceTap#pathExists() would return true if one of the child paths was missing.

  Changed c.c.CascadeConnector to fail if it detects cycles in the set of given c.f.Flow instances to manage.

  Disable Hadoop warning about not using "options parser".

  Added #isSource() and #isSink() methods to c.s.Scheme so that some Scheme instances can report they are either
  sink or source only.

  Added c.t.Fields#merge() method to allow simple merging of Fields instances which discarding duplicate names and
  positions.

  Added convenience methods on c.c.CascadeConnector#connect() and c.f.FlowConnector#connect() to accept
  j.u.Collection<Flow> and j.u.Collection<Pipe> arguments, respectively.

  Added Riffle support via the new c.f.ProcessFlow wrapper class. Riffle allows for non-Cascading jobs and/or
  sets of iterative Flows to participate in a c.c.Cascade.

  Changed c.c.Cascade instances to disable parallel execution if more than one Flow is a local only job.

  Added c.c.Cascade#setMaxConcurrentFlows() property that limits the number of concurrently running Flows.

  Added c.c.Cascade#writeDOT method for visualizing the dependencies between flow instances.

  Added c.p.a.Unique sub-assembly for optimizing de-duping processes.

  Changed c.s.TextDelimited to accept Fields.ALL or Fields.UNKNOWN for arbitrarily sized or unknown records.

  Changed c.t.MultiSourceTap to support #openForRead().

  Added c.t.Comparison and c.t.StreamComparator interfaces which allow for custom types to be
  lazily deserialized during sort comparisons.

  Added support for lazy deserialization during c.t.Tuple comparisons while shuffle sorting.

1.1.3

  Added publishing of artifacts to the conjars.org jar repo via Ivy.

  Added method c.s.CascadingStats#getCurrentDuration to return the current execution duration whether or not the
  process/work is finished.

  Fixed issues where c.t.Fields#getIndex may return invalid results if accessed from multiple threads simultaneously.

  Fixed NPE when attempting to increment a counter before the first map/reduce invocation. Now throws a more
  informative ISE message.

  Fixed possible NPE when accessing counters via c.f.h.HadoopStepStats.

  Fixed bug in c.s.TextDelimited where some unquoted empty values would not be properly parsed.

  Added c.f.FlowStep#setName() method to allow override of MR job names. Use in conjunction with
  FlowStep#containsPipeNamed() to find appropriate steps.

  Fixed bug where c.f.MultiMapReducePlanner did not detect a split after a c.p.GroupBy or c.p.CoGroup where
  one or more of the immediate pipes is an c.p.Every instance. An Each split is allowed.

  Fixed c.t.TupleEntry#set method so that it may take a c.t.Fields instance for a field name.

  Fixed NPE in c.t.TempHfs when parent c.f.Flow is used in a Cascade under certain conditions.

  Fixed bug where mixed absolute and relative paths didn't not result in a proper topological sort when used
  in a c.c.Cascade.

  Fixed bug where a c.c.Cascading of c.f.Flow and c.f.MapReduceFlow instances did not properly sort topologically.

  Added c.c.Cascade#writeDOT method to simplify debugging Cascade instances.

1.1.2

  Fixed bug preventing c.s.TextDelimited schemes from being used with a c.t.TemplateTap.

  Updated c.t.Scheme base class to force Field.ALL source declaration to Fields.UNKNOWN, and to force Fields.UNKNOWN
  sink declaration to Fields.ALL.

  Fixed bug where if null was passed to c.s.TextLine sinkCompression, the behavior would be undefined.

  Added back c.t.Tuple#add( Comparable ) to remain backwards compatible with 1.0.

  Fixed bug preventing Fields.ALL selector in c.p.Every when incoming positions are used instead of field names
  and the given aggregator declares field names.

  Fixed bug that prevented the configured codecs from loading for co-group spills.

  Fixed bug where c.s.TextDelimited would fail on delimiters that are also regex special characters.

  Fixed random j.u.ConcurrentModificationException error when running in Hadoop local mode by synchronizing
  the c.f.s.StackElement#closeTraps method.

  Fixed missing property values when stored in a nested j.u.Properties object.

  Fixed NPE when counter group does not exist yet when querying c.s.FlowStats#getCounterValue.

1.1.1

  Fixed bug where some unsafe operations followed by named c.p.Pipe instances were not considered during planning.

  Removed imports for SLF4J and replaced with Apache LOG4j in c.s.TextDelimited.

  Fixed bug where c.t.Fields.SWAP did not properly resolve when following a c.p.Every pipe.

1.1.0

  Fixed bug where a c.t.Fields instance can be marked as ordered when modified via #set call.

  Changed c.p.CoGroup to detect self-joins and optimize for them.

  Changed trap handling to include failures from source and sink c.t.Tap instances. The source Tap will inherit
  the assembly head trap and the sink will inherit the assembly tail trap.

  Deprecated c.t.Tuple#parse(). It does not properly handle null values or types other than primitives.

  Changed c.f.s.StackElement to log a warning for each trap captured. This includes a truncated print of the offending
  c.t.TupleEntry and the thrown exception and stack trace. Traps being for exceptional cases, logging exceptions is a
  reasonable response.

  Changed map and reduce operation stack so that collected c.t.Tuple instances do not remain 'unmodifiable' after
  being collected via the c.t.TupleEntryCollector.

  Add #getArgumentFields() to c.o.OperationCall for all operations.

  Added support for custom EMR properties used for managing task attempt temporary path management for some filesystems.

  Changed c.t.TemplateTap to support an openTapsThreshold value. The default open taps is 300. After the threshold
  is met, 10% of the least recently used open taps will be closed.

  Changed c.t.Fields #setComparator fieldName argument to accept Fields instances as the fieldName argument.
  Only the first field name or position is considered.

  Changed c.t.TupleEntry 'get as type' accessors to now also accept c.t.Fields instances as the fieldName argument. Only
  the first field name or position is considered.

  Updated janino to 2.5.16.

  Updated jgrapht to 0.8.1.

  Changed c.f.s.FlowMapperStack to source key/value pairs once, instead of per branch.

  Changed c.f.FlowPlanner to fail if not all sources or sinks are bound to heads or tails, respectively.

  Changed c.t.TupleOutputStream to lookup tuple element writers by Class identity.

  Added j.b.ConstructorProperties annotation to relevant class constructors.

  Added new convenience method c.p.Pipe#names to return an array of all the pipe names in an assembly. This supports
  the dynamic creation of traps from opaque assemblies.

  Added new c.s.Scheme type c.s.TextDelimited to allow native support for delimited text files.

  Added optimization during CoGrouping where the most LHS pipe will not ever be accumulated, instead the values iterator
  will be used directly. This allows for the most dense values to be on the LHS, and the most sparse to be on the
  RHS of the join.

  Added new counters for tuple spills and reads. Also logs grouping after first spill.

  Added compression of object serialization and deserialization, on by default. This improves reliability
  of very large jobs with very large numbers of input files.

  Fixed bad cast of j.l.Error when caught in map/reduce pipeline stack.

  Added c.t.Fields#rename to simplify Fields instance manipulations.

  Added support for resultGroupFields in c.p.CoGroup. This allows the outgoing grouping fields to be set.

  Added c.t.h.BytesSerialization and c.t.h.BytesComparator to allow for c.t.Tuple instances
  to hold raw byte arrays (byte[]), and allow joining, grouping, and secondary sorting.

  Changed c.t.Tuple and underlying framework to support j.l.Object instead of j.l.Comparable. Note that
  Tuple#get() returns Comparable to maintain backwards compatibility.

  Added support for custom j.u.Comparator instances to control the grouping and sort orders in c.p.CoGroup and
  c.p.GroupBy via the c.t.Fields class.

  Added support for planner managed debugging levels via the c.o.DebugLevel enum. Now c.o.Debug operations
  can be planned out at runtime in the same manner as c.o.Assertion operations.

  Refactored xpath operations to re-use j.x.p.DocumentBuilder instances.

  Refactored fields resolver framework to emit consistent error messages across all field resolution types.

  Fixed bug where c.t.Tuples would fail when coercing non-standard java types or primitives.

  Fixed bug where c.t.Tap instances that returned true for #isWriteDirect() were not properly being initialized
  when used as a sink.

  Added guid like ID values to c.f.Flow and c.c.Cascade instances.

  Refactored reduce side grouping and co-grouping operations to remove redundant code calls.

  Added ability to capture Hadoop specific job details like task start and stop times, and all available counter values.

  Added accessor for increment counters on c.s.CascadingStats. This allows applications to pull aggregate counter
  values from c.c.Cascade, c.f.Flow, or c.f.FlowSteps.

  Added c.t.GlobHfs c.t.Tap type that accepts Hadoop style globbing syntax. This allows multiple files that match
  a given pattern to be used as the sources to a Flow.

  Added c.o.s.State and c.o.s.Counter helper operations that respectively set 'state' and increment counters.

  Added c.f.FlowProcess#setStatus method to allow for text status messages to be posted.

  Added c.o.a.AssertNotEquals assertion type.

  Removed planner restriction that traps must not cross map/reduce boundaries. This allows for a single c.t.Tap
  trap to be used across a whole branch, regardless of underlying topology.

  Added new c.t.Field field set type named Fields.SWAP. Can only be used as a result selector. Specifies operation
  results will replace the argument fields. The remaining input fields will remain intact.

  Deprecated c.t.SinkMode#APPEND and replaced with c.t.SinkMode#UPDATE.

  Added c.t.MultiSinkTap to allow for simultaneous writes to multiple unique locations.

  Added support for compression of c.t.SpillableTupleList by default in order to speed up c.p.CoGrouping operations
  where there are very large numbers of values per grouping key.

  Added c.o.f.SetValue function for setting values based on the result of a c.o.Filter instance.

  Added support for configuring polling interval of job status via c.f.h.MultiMapReducePlanner.

  Added c.f.h.MultiMapReducePlanner optimization to detect 'equivalent' adjacent c.t.Tap instances in a c.f.Flow.
  This can drastically reduce the number of jobs when there are intermediate sinks between pipe assemblies.
  If the taps are not compatible, a job will be inserted to convert the temp tap data to the sink format.

  Added support for 'safe' c.o.Operations. By default Operations are safe, that is, they have no side-effects, or
  if they do, they are idempotent. Non-safe operations are treated differently by the c.f.h.MultiMapReducePlanner.

  Added new c.t.Field field set type named Fields.REPLACE. Can only be used as a result selector. Specifies the
  operation results will replace values in fields with the same names. That is, inline values can be replaced in a
  single c.p.Each or c.p.Every. It is especially useful when used with Fields.ARGS as the operation field declaration.

  Fix for case where one side of a branch multiplexed in a mapper could step on c.t.Tuple values before being
  handed to the next branch. Previous fix was only for CoGroup, this support GroupBy merges.

1.0.18

  Changed c.t.Tuple#print to not quote null elements to distinguish between 'null' Strings and null values.

  Changed planner exception messages to quote head and tail names.

  Changed log messages to info when hdfs client finalizer hook cannot be found.

  Fix for NPE in c.t.h.MultiInputFormat during certain testing scenarios. Also changed proportioning to honor
  suggested numSplits value.

  Fix for temp files starting with underscores (_) causing them to be ignored.

  Fix for mixed types in properties object causing ClassCastExceptions.

  Fix for case where one side of a branch multiplexed in a mapper could step on c.t.Tuple values before being
  handed to the next branch.

  Fix for edge case where Cascading jars are stored in Hadoop classpath and deserialization of c.f.Flow fails.

  Fix for bad cast of j.l.Error when caught in map/reduce pipeline stack.

  Fix for bug when selecting positional Fields from positional Fields.

  Fix for case when an c.o.Aggregator#start is called when there are no values to iterate across in current grouping.

1.0.17

  Changed behavior when cleaning temp files that allows shutdown to continue even if an exception is thrown
  during temp file delete.

  Fix bug where c.f.FlowProcess#openTapForRead() included current input file values in iterator.

  Fix for intermediate temp files not being cleaned up on c.f.Flow#stop().

  Fixed bug where NPE is thrown if all hadoop default properties are not available.

1.0.16

  Fixed bug where in some instances o.a.h.m.JobConf hangs when instantiated during co-grouping.

  Fixed bug in c.CascadingTestCase#invokeBuffer where the output collector was not properly being set. Added
  new methods on #invokeBuffer and #invokeAggregator to take a groping c.t.TupleEntry.

1.0.15

  Fixed bug where c.t.Fields did not check for a null field name or position on the ctor.

  Fixed bug in c.u.Util#join() methods where if the first value was empty, the delimiter was not properly applied.

  Fixed issue in c.t.h.FSDigestOutputStream where seek() now must be implemented with modern versions of Hadoop.

1.0.14

  Fixed bug in planner where JGraphT sometimes returns null instead of an empty List.

  Fixed bug in c.o.x.XPathParser that prevented use of multiple xpath expressions.

  Added configuration propety allowing job polling interval to be configured per c.f.Flow via
  Flow#setJobPollingInterval().

  Updated ant build to not hard-code hadoop/lib sub-dir names.

1.0.13

  Fixed bug where non-String j.u.Property values where not being copied to the internal o.a.h.m.JobConf instance.

  Fixed bug where custom serializations where not recognized during co-grouping spills inside c.t.SpillableTupleList.

1.0.12

  Fixed bug where the c.f.FlowPlanner did not detect that tails were not bound to sinks, or that some tail references
  were missing.

  Fixed j.u.ConcurrentModificationException when using a c.c.CascadeConnector on c.f.Flows using a c.t.MultiSink
  c.t.Tap.

  Fixed bug where c.f.s.StackException was being wrapped preventing failures within sink c.t.Tap instances from
  causing the c.f.Flow to fail. This mainly affected Flows using traps.

1.0.11

  Added clearer error message when c.t.Tap is used as both source and sink in a given Flow.

  Demoted all DEBUG related c.t.Tuple#print() calls to TRACE.

  Fixed NPE when planner finds inconsistencies with c.t.Tap and c.p.Pipe names.

1.0.10

  Updated planner error messages when field name collisions detected.

  Fixed issue where temporary paths were not getting deleted consistently.

1.0.9

  Fixed issue where reverse ordering a c.p.GroupBy was not possible when sortFields were not given.

  Changed c.f.s.StackElement#close() behavior to close elements from the top of the stack.

1.0.8

  Fixed bug where Hadoop FS shutdown hooks prevented cleanup of c.f.Flow intermediate files.

  Fixed bug where c.t.MultiTap was not accounted for when planning a c.c.Cascade.

  Fixed bug where operations in the default package caused NPE when calculating the stacktrace.

  Added c.f.StepCounters enum and now increment the counters Tuples_Read, Tuples_Written, Tuples_Trapped.

  Fixes for instabilities when using traps in some instances.

  Workaround for bug in o.a.h.f.s.NativeS3FileSystem where a null is returned when getting a FileStatus array
  in some cases.

1.0.7

  Fixed bug where c.o.r.RegexSplitter did not consistently split incoming values if the value had blank
  fields between the split delimiter. This only occurs if the incoming tuple is declared Fields.UNKNOWN
  and won't affect any tuple with declared field names. Though this is an incompatible change, the bug
  breaks the contract of the splitter.

  Deprecated all S3 supporting classes, including c.t.S3fs. The s3n:// protocol is the preferred S3 interface.

  Fixed bug where c.t.Hfs caused a NPE from the NativeS3FileSytem when attempting to delete the root directory.
  Hfs now detects a delete is attempted on the root dir, and returns immediately.

1.0.6

  Fixed bug where a uri path to a s3n://bucket/ could cause an NPE when determining mod time on the path.

  Fixed bug where sink c.s.Scheme sink fields were not being consulted during planning. This fix may
  cause planner errors in existing applications where the sink fields are not actually available in the incoming
  tuple stream.

  Updated application jar discovery to provide more sane defaults supporting simple cases.

  Fixed bug where default properties in nested j.u.Properties object were not being copied.

1.0.5

  Added check if num reducers is zero, if so, assume #reduce() has no intention of being called and return silently.

1.0.4

  Updated split optimizer to perform a multipass optimization.

  Fixed bug where c.f.MultiMapReducePlanner was not properly handling splits on named Pipe instances.

  Added c.t.TemplateTap constructor arg that allows for independent tuple selection for use by template path.

  Fixed bug where unsafe filename characters were leaking into temporary filenames, didn't take the first time.

1.0.3

  Fixed bug in c.f.MultiMapReducePlanner where split and joins with the same source were not handled properly.

  Fixed bug in c.f.Flow#writeDOT caused by changes in 1.0.2.

  Fixed bug in c.o.t.DateFormatter and c.o.t.DateParser where the TimeZone value was not being properly set. This
  fix could affect existing applications.

1.0.2

  Added rules to verify no duplicate head or tail names exist in an assembly when calling c.f.FlowConnector#connect().
  Currently a WARNING will be issued via the logger, next major release this will be an exception. This is a change
  that was supported in prior releases, but turns out to allow error prone code. Two workarounds are availabe: bind
  the same tap to both names in the tap map, or split from a single named c.p.Pipe instance.

  Added support for c.o.e.ExpressionFunction to evaluate expressions with no input parameters.

  Reverted MR job naming to include sink c.t.Tap name. More verbose, but easier for degugging.

  Update c.c.Cascade to not delete c.f.Flow sinks if they are appendable before the Flow is executed.

  Updated error messages to warn when internal element graphs remove all place holders resulting in an empty graph
  usually due to missing linkages between pipe assemblies.

  Allowing Fields.UNKNOWN to propagate through pipes that do not declare argument selectors. This is a relaxation
  of the strict planning and seems very natural when assembling pipes to process unknown field sets. Reserving
  the right to revert this feature if it causes unforseen issues.

  Fixed bug in c.o.f.UnGroup where the num arg value was improperly calculated.

  Allow for white space in the serializations token property so it can be set in a config file simply.

  Added new log message if no serialization token is found for a class being serialized out.

  Fixed bug that allowed c.t.Field instances to be nested in new Fields instances.

  Updated many error messages to print the number of fields along with a list of the field names.

  Fixed bug preventing custom c.s.Scheme types from using a different key/value classes in some situations.

  Fixed bug preventing c.t.TemplateTap from being written to in Reducer.

1.0.1

  Improved error message for the case a Hadoop serializer/deserializer cannot be found.

  Changed c.s.Scheme sourceFields default to Fields.UKNOWN. sinkFields default remains Fields.ALL.

  Fixed bug where unsafe filename characters were leaking into temporary filenames.

  Changed SinkMode.APPEND support checks to be done in c.t.Hfs, instead of c.t.Tap.

1.0.0

  Updated copyright messages.

  Fixed bug where c.t.TuplePair threw a NPE during dubugging.

  Fixed bug where positional selectors failed against Fields.UNKNOWN.

  Changed all constructors on c.p.Group to be protected. Must now use subclasses to construct.

  Renamed c.t.Fields#minus to subtract.

0.10.0

  Changed c.p.CoGroup "repeat" parameter to numSelfJoins to respresent the actual number of self joins to be performed.
  Thus a value of 1, will cause a single self join of a pipe. Users will need to decrement the current value by 1.

  Changed c.p.CoGroup "repeat" parameter to numSelfJoins to respresent the actual number of self joins to be performed.
  Thus a value of 1, will cause a single self join of a pipe. Users will need to decrement the current value by 1.

  Fixed bug with temporary filename generation where path created was too long.

  Fixed Janino c.o.expression operations to require parameter names and types. Janino
  was returning guessed parameter names in an undeterministic order.

  Fixed boolean type c.t.Tuple serialization.

  Fixed c.p.GroupBy merging case where grouping field names were not properly resolved.

  Changed c.o.r.RegexParser to emit variable sized Tuples if a fieldDeclaration is not given. Also will emit group
  matches if they are any, otherwise the match is emitted.

  Removed deprecated classes; c.o.t.Texts, c.o.r.Regexes, c.p.EndPipe.

  Removed experimental c.p.EndPipe class.

  Changed c.t.Tap#isUseTapCollector to Tap#isWriteDirect.

  Changed c.t.Tap and c.f.Flow to return c.t.TupleEntryIterator instead of c.t.TupleIterator. This is more consistent
  and more useful.

  Added c.t.TemplateTap to support dynamically writing out c.t.Tuple values to unique directories.

  Changed Cascading to support null values returned from c.t.Tap#source() and subsequently c.t.Scheme#source().
  This allows for Schemes to skip records returned by an internal Hadoop InputFormat without having to implement
  a custom Hadoop InputFormat or instrument a pipe assembly with a c.o.Filter.

0.9.0

  Updated c.o.Debug to allow for printing field names and tuple values in intervals.

  Changed planner to fail if traps are not contained within single Map or Reduce tasks. This prevents the chance of
  multiple tasks writing to the same output location. Hadoop only partially supports appends, so it is not currently
  possible to append subsequent jobs to existing trap files. Naming sections of a pipe assembly allows traps to be
  bound to smaller sections of assemblies.

  c.o.f.Sample and c.o.f.Limit Filters. Sample allows a given percentage of Tuples to pass. Limit only allows the
  specified number of Tuples to pass.

  c.p.Pipe instances now capture line numbers and classnames where they are instantiated so this information
  can be printed out during planner failures.

  Added c.f.FlowSkipStrategy interface to allow for pluggable rules for when to skip executing a c.f.Flow participating
  in a c.c.Cascade. The default implementation is c.f.FlowSkipIfSinkStale, with an optional c.f.FlowSkipIfSinkExists.
  Setting a skip strategy on a Cascade overrides all Flow instance strategies.

  Fixed bug with c.t.Tuple#remove() method not correctly removing values from Tuple.

  Updated c.t.Tap api to support c.t.SinkMode enums. This opens up ability to support appends in the near future.

  Added support for Hadoop 0.19.x. This release skips Hadoop 0.18.x.

  Changed project structure so that XML functions live in their own sub-project. This includes renaming the base
  Cascading tree and jars to 'core'.

  Fixed bug that prevented Fields.UNKNOWN input sources from begin fed into a c.p.CoGroup for joining.

  Changed all operations so that incoming c.t.Tuple and c.t.TupleEntry instances are unmodifiable. An
  UnsupportedOperationException will be thrown on any attempt to modify argument tuples within an operation.
  This enforces the rule argument tuples should not be modified to protect against concurrent modification in
  parallel threads.

  Updated c.o.r.RegexMatcher base class to use j.u.r.Matcher#find() instead of #matches(). This is more consistent
  with default behaviors of popular languages. Matcher is now also initialized in prepare() and reset() in
  the operation to reduce overhead.

  Added new lifecycle methods to c.o.Operation, prepare and cleanup. These methods are called so that an Operation
  instance can initialize and destroy any resources. They may be called more than once before the instance is
  garbage collected.

  Added a new operation called c.o.Buffer. Buffers are similiar to Reduce in MapReduce. They are given an Iterator
  of input arguments and can emit any number of result c.t.Tuple instances. For many problems, this is more
  efficient than using an c.o.Aggregator operation. Only one c.p.Every pipe with a Buffer operation may
  follow a GroupBy or CoGroup.

  Fixed dot file writing so GraphViz can properly load.

  Upgraded jgrapht library, requires JDK 1.6.

  Fixed bug where selecting postions from a c.t.Fields.UNKNOWN declaration would return the first position, not
  the specified position.

  Renamed c.t.Fields.KEYS to c.t.Fields.GROUP to be consistent with the Cascading model.

  Fixed bug where c.t.Tap may inappropriately delete a sink from a task.

  Changed c.o.Aggregator to no longer use a Map for the context. Users can now specify custom types by returning
  either a new instance from start() or recycling an instance passed into start(). This change will break all existing
  implementations of Aggregator. Note, simply setting a new Map<Object,Object> on the call instance in start()
  should be sufficient.

  Changed all c.o.Function, c.o.Filter, c.o.Aggregator, c.o.ValueAssertion, and c.o.GroupAssertions to accept
  a c.f.FlowProcess object on all relevant methods. FlowProcess provides call-backs into the underyling system
  to get configuration properties, fire a "keep alive" ping, or increment a custom counter. This change will
  break all existing implemenations of the above interfaces.

  Added ability to set serialization tokens via the cascading.serialization.tokens property. This compliments the
  c.t.h.SerializationToken annotation.

  Optimized co-grouping operation by using c.t.IndexTuple instead of a nested c.t.Tuple.

  Changed c.t.Tap and c.s.Scheme sink methods to take a c.t.TupleEntry, instead of c.t.Fields and c.t.Tuple
  individually.

  Added the c.t.h.SerializationToken Java Annotation. This allows for an int value to be written during serialization
  instead of a Class name for custom objects nested in c.t.Tuple instances. This feature should dramatically reduce
  the size of Tuples saved in SequenceFiles, and improve the general performance during 'shuffling' between Map and
  Reduce stages.

  Added c.t.h.TupleSerialization, a Hadoop Serialization implementation. Tuple is no longer Hadoop Writable
  and now relies on TupleSerialization for serialization support. Subequently nested objects in c.t.Tuple
  only need to be c.l.Comparable. So they can be serialized properly, a Serialization implementation must be
  registered with Hadoop. Note all primitive types are handled directly by Tuple, but custom types must
  have a Serialization implementation, or must be Hadoop WritableComparable so that the default WritableSerialization
  implementation will write them out.

0.8.3

  Fix for c.p.CoGroup declared fields being generated out of order.

0.8.2

  Added new properties via c.f.FlowConnector.setJarClass and c.f.FlowConnector.setJarPath for
  setting the application jar file.

  Fixed bug where job jar was not being inherited by subsequent MapReduce jobs when the first job was executed
  in local mode.

  Fixed bug where unserializable Operations were being squashed internally. c.f.Flow instances will now
  fail immediately and be marked as 'failed'.

0.8.1

  Fixed bug where c.t.Lfs did not force local mode for current MapReduce step.

  Fixed bug where writing to a c.t.TupleCollector would fail if using a c.s.SequenceFile in some cases.

  Added a few minor improvements to reduce stray object creations, and speedup c.t.Tuple serialization.

0.8.0

  Updated c.o.x.TagSoupParser to accept 'features', use these features to recover past behaviors.

  Updated janino and tagsoup libraries to 2.5.15 and 1.2, respectively. Note that tagsoup, in theory, is not
  backwards compatible by default. See their release notes: http://home.ccil.org/~cowan/XML/tagsoup/#1.2

  Added some forward compatible changes for supporting Hadoop 0.18 at the API level. Currently there are other
  issues preventing some tests from passing on Hadoop 0.18.

  Changed c.f.FlowException to return the parent c.f.Flow name.

  Changed behavior of c.f.MultiMapReducePlanner to use c.t.h.MultiInputFormat to allow single Mappers
  to support many different Hadoop InputFormat types simultaneously. This deprecates the need to normalize
  sources to a map and reduces the number of jobs in a c.f.Flow in some cases.

  Changed behavior of Cascading to allow for multiple paths from the same c.t.Tap source to be co-grouped on
  via c.p.CoGroup. This allows for a kind of self-join where each stream is processed by a different operation
  path within the Mapper.

  Added c.o.f.And, c.o.f.Or, c.o.f.Xor, and c.o.f.Not logic operator c.o.Filter implementations. They should be used
  to compose more complex filters from existing implementations.

  Changed the behavior of c.o.BaseOperation to properly initialize itself if it is a c.o.Filter instance. This
  removes the requirement that Filter implementations must set declaredFields to Fields.ALL, as it makes no
  sense for a Filter to declare fields.

  Added c.f.PlannerException, a subclass of c.f.FlowException, and updated c.f.MultiMapReducePlanner to throw
  it on failures. Functionality of writing DOT files has been moved from FlowException to PlannerException.

  Added c.o.f.FilterNotNull and c.o.f.FilterNull filter classes.

  Changed c.f.MultiMapReducePlanner to fail if it encounters an c.p.Each to c.p.Every chain. In these cases, a
  c.p.Group type must be between them.

  Deleted c.o.Cut class as it was effectively a duplicate of c.o.Identity.

  Changed c.f.MultiMapReducePlanner to fail if a c.p.GroupAssertion is not accompanied by another c.o.Aggregator
  operation. This is required so that the GroupAssertion does not change the passing tuple stream if it is planned out.

  Changed c.f.MultiMapReducePlanner to no longer insert new c.p.Each( ..., new Identity(), ... ) as a place holder.

  Renamed c.p.PipeAssembly to c.p.SubAssembly to better reflect its purpose, which is to encapuslate reusable
  pipe assemblies in the same manner as a sub-process or sub-routine. A temporary c.p.PipeAssembly class has been
  provided for backwards compatibility.

  Fixed bug where c.t.TapCollector would throw an NPE if a custom Tap was not using paths.

  Changed behavior of c.f.Flow where if a c.f.FlowListener throws an exception, the Flow instance receiving the
  exception will stop (by calling Flow.stop()). Listeners will continue to fire as expected and Flow.complete()
  will re-throw the thrown exception (as was the original behavior).

  Added ability to set a Cascading specific temporary directory path for use by intermediate taps created
  within c.f.Flow instances. Use c.t.Hfs.setTemporaryDirectory() to configure.

  Fixed bug where the 'mapred.jar' property was begin stepped on if previously set by the calling application.

  Changed c.t.Tap and c.f.Flow to return c.t.TupleIterator and c.t.TupleCollector instead of c.t.TapIterator and
  c.t.TapCollector, respectively.

  Added c.t.Tap.flowInit( c.f.Flow flow ) to allow a given tap to know what flows it is participating in. It is called
  immediately after the Flow instance is initailized.

  Fixed bug with nested c.p.PipeAssembly instances where some nested assemblies threw an internal error from
  the planner.

  Changed c.o.Debug to accept a prefix text string that will be prefixed to every message.

  Fixed bug where c.f.MultiMapReducePlanner would fail when normalizing inputs to a group where the inputs
  passed through one or more splits.

  Fixed bug where c.g.CoGroup silently stepped on input pipes with the same input name.

0.7.1

  Fixed bug in c.f.MultiMapReducePlanner where a source used on more than one c.p.Group would cause an internal
  error during planning.

  Changed c.f.MultiMapReducePlanner to normalize heterogeneous sinks.

  Changed c.f.MultiMapReducePlanner to keep a splitting c.p.Each on the previous step, instead of being duplicated
  on each branch. If the Each is preceeded by a source c.t.Tap, it will be duplicated across branches to reduce
  the number of step in the Flow.

  Fixed bug in c.f.MultiMapReducePlanner where too many temp tap instances were being inserted while normalizing
  the flow sources.

  Changed c.t.Fields to fail if given duplicate field names.

  Changed behavior if Hadoop FileInputSplit is not used and property "map.input.file" is not set. If there is one
  source, it will returned as the source for the mapper stack, otherwise an exception is thrown. Subsequently joins
  and merges of non-file sources is not supported until a discriminator can be passed to the mapper.

  Fixed bug in c.t.Tuple where NPE was thrown under certain compareTo operations.

  Fixed bug that prevented CoGrouping or Merging on the same source even though it was one or more Groupings away.

0.7.0

  Changes project structure, removed 'examples' sub-project.

  Updated to support Hadoop 0.17.x. This version is not API compatible with any Hadoop version less than 0.17.0.

  Added ability to stop all c.f.Flows executing within a c.c.Cascade instance via the stop() method.

  Changed c.f.FlowConnector to only take a Map of properties. These properties are passed downstream to various
  subsystems. This removes the Hadoop JobConf constructor, but it still can be passed as a property value. Also
  properties will be pushed into a defaul JobConf, bypassing any direct JobConf coupling in applications.

  Changed c.f.Flow to automatically register a shutdown hook killing remote jobs on vm exit.

  Changed c.f.Flow.stop() to immediately stop all running jobs.

  Changed c.o.Operation to an interface and introduced c.o.BaseOperation. This makes creating custom Operation types
  more flexible and intuitive. c.o.Filter, c.o.Function, c.o.Aggregator, and c.o.Assertion now extend c.o.Operation.

  Added c.p.c.OuterJoin, c.p.c.MixedJoin, c.p.c.LeftJoin, and c.p.c.RightJoin c.p.c.CoGrouper classes. They
  compliment the default c.p.c.InnerJoin CoGrouper class.

  Added support for passing an intermediateSchemeClass to the underlying planner to be used as the default c.s.Scheme
  for intermediate c.t.Tap instances internal to a given c.f.Flow.

  Fixed bug where c.p.Group is immediately followed by another c.p.Group (or their sub-classes) and fields could not
  be resolved between them.

  Added support for c.t.Tap instances implementing c.f.FlowListener. If implemented, they will automatically be
  added to the Flow event listeners collection and will receive Flow events.

  Fixed case where multiple source c.t.Tap instances return true for the containsFile method. Now verifies only one
  Tap contains the file, and fails otherwise.

  Changed c.s.TextLine to not set numSinkParts to 1 by default. Now uses the natural number of parts.

  Changed MapReduce planner to force an intermediate file between branches with Hadoop incompatible source Taps
  on joins/merges. If the taps are compatible (have same Scheme), all branches will be processed in same Mapper
  before the c.p.Group.

  Added merge capabilities in c.p.GroupBy. This allows multiple input branches to be grouped as if a single stream.

  Fixed bug in c.t.TapCollector where writing to a Sequence file threw a NPE.

  Added c.f.MapReduceFlow to support custom MapReduce jobs, allowing them to participate in a Cascade job.

0.6.1

  Changed thrown c.f.FlowException instances to include cause message.

  Fixed bug where empty sink or source map was not detected.

0.6.0

  Changed default argument selector for c.p.Every to be Fields.ALL, to be consistent with the default value of c.p.Each.

  Added support for assembly traps. If an exception is thrown from inside an c.o.Operation, the offending Tuple
  can be saved to a file for later processing, allowing the job to complete.

  Added support for stream assertions. STRICT and VALID assertions can be built into a pipe assembly, and optionally
  planned out during runtime. Assertions will throw exceptions if they fail.

  Changed c.o.a.First, Last, Min, and Max to optionally ignore specified values. Useful if you do not wish
  for a 'default' value to be considered first, or last in a set.

  Changed c.o.a.Sum to take a Class for coercion of the result value.

  Changes c.o.Max and Min to use infinity as initial values so zero is bigger than a really small number
  for Max, and zero is smaller than a really big number for Min.

  Changed order of JobConf initialization. c.f.FlowStep now is added to the JobConf last in order to catch
  all lazily configured values.

  Changed compile to include debug info by default.

  Fixed bug in c.t.MultiTap where super scheme was not returned if available.

0.5.0

  Added skipIfSinkExists property to c.f.Flow. Set to true if the c.c.Cascade should skip the Flow instance even
  if the sink is stale and not set to be deleted on initialization.

  Fixed bug in c.t.h.HttpFileSystem that URL escaped the ? prefixing the query string.

  Fixed bug where a join with duplicate taps was not recognized during job planning. Now an appropriate error
  message is displayed, instead of jobs completing with only one instance of the resource stream.

  Fixed c.t.h.HttpFileSystem to remember authority information in the url and prefix it when missing.

  Changed c.s.TextLine to accept either on or two source fields. If one, only the 'line' value
  is sourced from the value, discarding the 'offset' value.

  Added c.o.r.RegexSplitGenerator to support splitting single tuple values into multiple tuples based on a regex
  delimiter. Includes new tests.

  Added c.s.CascadeStats and c.s.FlowStats to provide access to current state and statistics of particular
  Cascade, Flow, or the child Flows of a Cascade.

  Added ability to sort grouping values with sort argument on c.p.GroupBy. Sorts can be reversed.

  Added c.o.e.ExpressionFilter, the c.o.Filter analog to c.o.e.ExpressionFunction.

0.4.1

  Fixed path normalization regex in c.u.Util where it munged any path starting with file:///.

0.4.0

  Changed c.p.GroupBy default grouping fields to c.t.Fields.ALL from Fields.FIRST. This change provides a simple
  way to sort a tuple stream based on the order of the tuple fields.

  Changed c.f.FlowConnector to create c.f.Flow instances that will bypass the reducer if no c.p.Group is participating
  in the assembly. Previoiusly Group instances were inserted if missing. This allows a chain of c.p.Every instances
  to be used to process/filter a tuple stream without the invoking the reducer needlessly (if a sort isn't required).
  This change also supports bypassing the default Hadoop OutputCollector in the mapper via the sink c.t.Tap instance.

  Changed c.f.FlowStep behavior to run in 'local' mode if either the sink or source tap is a c.t.Lfs instance. This
  allows for c.f.Flow instances to run mixed if configured to execute on a particular cluster by default. This behavior
  supports complex import/export processes against the HDFS or other supported remote filesystem.

  Changed behavior of c.t.Dfs to force use of HDFS. Previously Dfs would default to the local FileSystem
  if the job was run in 'local'mode. Now a Dfs instance will cause failures if it cannot connect to a HDFS cluster.
  Using c.t.Hfs will provide previous Dfs behavior. Hfs will use the 'default' filesystem if a scheme is not present
  in the 'stringPath' (i.e. hdfs://host:port/some/path).

  Added c.stats package to allow for collecting statics of Cascades, Flows, and FlowSteps.

  Updated c.f.Flow and c.c.Cascade log messages to be easier to follow when executing many flow instances
  simultaneously.

  Added compression flag to c.s.TextLine. Can now toggle compression (Hadoop style compression) per Tap instance.
  This prevents clusters with compression enabled by default to export text files with a .deflate extension.

  Added support for bypassing Hadoop OutputCollector via Tap.setUseTapCollector() method. Setting to true will force
  Cascading to use the c.t.TapCollector instead. This bypasses bugs in Hadoop with custom FileSystem types. This will
  always be true for http(s) and s3tp filesystems when using a c.t.Hfs Tap type (atleast until HADOOP-3021 is resolved).

  Added c.t.TupleCollector, complementing c.t.TupleIterator, for directly writing Tuple instances out via a c.t.Tap
  instance.

  Added c.f.FlowListener so that c.f.Flow instances can fire events on starting, completed, and throwable.

  Changed c.t.h.S3HttpFileSystem so it can now create files remotely.

  Renamed cascading.spill.threshold to cascading.cogroup.spill.threshold, so there is less a chance of collision.

  Made numerous optimizations to improve overall performance. Namely split and merge of key/value tuples to remove
  redundancy in the stream between the mapper and reducer.

  Changed c.p.Operators to push c.o.Operation results directly through to next operation without intermediate
  collection. This should improve pipelining of large result streams and lower runtime memory footprint.

  Changed c.c.Cascade so it now runs Flows in parallel if Hadoop is clustered, and there are no dependencies between the
  Flows.

  Moved c.Cascade and related classed to c.cascade package. Wanted to preempt any future ugliness.

  Added support in c.t.h.S3HttpFileSystem for these properties: fs.s3tp.awsAccessKeyId and fs.s3tp.awsSecretAccessKey

0.3.0

  Added ability to push Log4j logger properties to mapper/reducer via JobConf.
  Use jobConf.set("log4j.logger","logger1=LEVEL,logger2=LEVEL")

  Added missing equals() and hashCode() in c.t.MultiTap.

  Added c.t.h.ZipInputFormat (and ZipSplit) to support zip files. c.s.TextLine supports transparent
  reading of zip files if the filename ends with .zip, but cannot write to them. This code is
  loosely based on HADOOP-1824. If the underlying filesystem is hdfs or file, splits will be created
  for each ZipEntry. Otherwise ZipEntries are iterated over to be more stream friendly. Progress status is
  supported.

  Added http, https, and s3tp read-only file systems to Hadoop. Use these URLs, respectively:
  http://, https://, and s3tp://AWS_ACCESS_KEY_ID:AWS_SECRET_ACCESS_KEY@bucket-name/key

  Added c.o.t.DateFormatter supporting text formatting of time stamps created by c.o.t.DateParser.

  Fixed bug where in complex assemblies, some Scopes were not resolved.

  Fixed bug where tap instances were not being inserted before some CoGroup joins if there was a previous Group in the
  assembly.

  Upgraded JGraphT to 0.7.3

  Changed c.t.SpillableTupleList allows for iteration across entries.

  Changed c.f.FlowException to optionally allow for printing of underlying pipe graph for debugging.

  Added c.o.t.FieldFormatter function to format Tuples into complex strings using j.u.Formatter formatting.

  Added c.o.a.Last aggregator to find the last value encountered in a group.

  Changed c.o.a.Max and c.o.a.Min to maintain original value type. Will return null if no values are encountered.

  Changed c.o.a.First to use Fields.ARG by default. Removed Fields constructor.

  Added c.t.Fields.join(Fields...) method to allow for joining multiple Fields instances into a new instance.

  Can retrieve Tuple values by field name through the TupleEntry class via the get(String) method.

  Added c.t.TupleCollector interface to simplify the operation interfaces.

  Added a Debug filter that will print to either stderr or stdout. Useful for debugging stream transformations.

  Added CascadingTestCase base test class

  Added Insert Function that allows for literal values to be inserted into the Tuple stream.

0.2.0

  CoGroup will now spill to disk on extremely large co-groupings. Configurable via "cascading.spill.threshold".
  Defaults to 10k elements.

  java.util.Properties instances can be used to set defauls for FlowConnectors.

  Fix for InnerJoin, the default join for CoGroup.

  Introduced MultiTap to support concatenation of files into a pipe assembly.

  RegexParser now fails on a failed match. Prevents it being used or behaving as a filter.

  Fixed bug with PipeAssembly instances not properly being assimiliated into the pipeGraph.

  Fixed assertion error thrown by JGraphT.

  Renamed Tap method deleteOnInit to deleteOnSinkInit.


0.1.0

  First release.<|MERGE_RESOLUTION|>--- conflicted
+++ resolved
@@ -1,6 +1,5 @@
 Cascading Change Log
 
-<<<<<<< HEAD
 2.0.0 [unreleased]
 
   Added support for properties scoped at the pipe or process scope. Process scope properties will be inherited by
@@ -106,11 +105,10 @@
   Updated and simplified c.t.Tap and c.t.Scheme interfaces. Changes are not backwards compatible to 1.x releases.
 
   Implemented new pipelining infrastructure to support more complex streaming topologies.
-=======
+
 1.2.6
 
   Fixed bug in TupleEntry#selectInteger() and marked it as deprecated.
->>>>>>> 863ad8d3
 
 1.2.5
 
