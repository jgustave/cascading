Cascading Change Log

<<<<<<< HEAD
2.0.0 [unreleased]

  Changed planner to allow traps to be re-used across any branches. Prior planner would throw an error.

  Changed c.f.Flow to delete traps during the same conditions a sink will be deleted before execution.

  Fixed issue where the c.t.h.TemplateTap would not properly remove Hadoop temporary directories on completion.

  Changed the behavior of traps to capture operation argument values instead of all the incoming values so that it is
  simpler to identify the values causing the failure and reduce the data stored in the trap and log files, which
  record a truncated stringified version of the argument tuple.

  Updated c.f.h.MapReduceFlow to allow source/sink/trap create methods to be overridden by a sub-class in order
  to support path identifiers not compatible with the Hadoop FS.

  Changed c.f.FlowProcess increment methods to take a long instead of int type.

  Fixed issue where the c.t.h.TemplateTap would not properly handle pathFields value if set to c.f.Fields.ALL.

  Fixed issue where the c.p.a.AB.CompositeFunction was not getting flushed when planned into a reduce task.

  Renamed c.p.a.Shape to c.p.a.Retain, as it retains given fields, and created c.p.a.Discard to perform the opposite
  function or discarding given fields.

  Added c.o.NoOp operation to allow fields to be dropped from a stream when used with c.t.Fields.SWAP.

  Added c.T.Fields.NONE to denote no fields in a c.t.Tuple.

  Added shutdown hook for the c.c.Cascade class so during jvm shutdown #stop() will be called forcing proper state
  change.

  Changed #stop() to push from c.c.Cascade down through c.f.Flow and c.f.p.FlowStep instances.

  Added new JUnit runner for injecting platform dependencies into c.t.PlatformTestCase subclasses. Subclasses should
  use c.t.PlatformRunner.Platform Annotation to specify relevant c.t.TestPlatform instances.

  Changed test and assertion helper methods on c.t.CascadingTestCase static to remove subclassing requirement.

  Upgraded to support JUnit 4.8.x.

  Changed license from GPLv3 to APLv2.

  Changed c.f.Flow to prevent #complete() from returning while #stop() is executing. Should prevent certain kinds
  of race conditions when a shutdown hook is used, from a different thread, to stop running flows.

  Added support for gradle.

  Renamed c.f.FlowSkipIfSinkStale to FlowSkipIfSinkNotStale to match the semantics.

  Added support for c.f.Flow tags via the c.f.FlowDef class.

  Added c.f.FlowDef to allow for creating flow definitions via a fluent builder interface.

  Added STARTED and SUBMITTED status to c.s.CascadingStats to properly track when a job is submitted vs when it actually begins
  processing after being queued.

  Added management interfaces for capturing detailed statistics.

  Decoupled core from Apache Hadoop, removed stack based streaming model. Use c.f.h.HadoopFlowConnector to plan
  Hadoop specific flows.

  Implemented 'local' mode to support independent processing of complex processes in memory. Use
  c.f.l.LocalFlowConnector for local mode specific flows.

  Updated and simplified c.t.Tap and c.t.Scheme interfaces. Changes are not backwards compatible to 1.x releases.

  Implemented new pipelining infrastructure to support more complex streaming topologies.

1.2.5 (unreleased)
=======
1.2.5

  Removed accidental SLF4J dependencies.
>>>>>>> d9636916

  Fixed bug where ISE was thrown if c.f.Flow#stop() was called immediately after #start().

1.2.4

  Added info logging of current split input path with a task, if any.

  Fixed bug in c.o.f.And, c.o.f.Or, and c.o.f.Xor where the sub-select of arguments was not honored.

  Added info log message when writing "direct" to a filesystem, bypassing the temporary folder removing the need to
  rename the output file to its target location.

  Fixed bug where if all paths that match a glob pattern are empty, an exception is not thrown causing Hadoop to throw
  a java.lang.ArrayIndexOutOfBoundsException.

  Updated planner to issue an error message if a tail c.p.Pipe instance doesn't not properly bind to a c.t.Tap instance.

1.2.3

  Added c.f.Flow#setMaxConcurrentSteps to set the maximum number of steps that can be submitted concurrently.

  Fixed bug where NPE was thrown when c.c.CascadeConnector tried to unwind nested c.t.MultiSourceTap instances.

  Fixed bug where c.t.Fields#append() would fail when appending unordered selectors.

  Updated c.f.FlowProcess to include #isCounterStatusInitialized() to test if the underlying reporting framework
  is initialized.

  Updated c.f.FlowProcess#keepAlive() method to fail silently if the underlying reporting framework is not initialized.

  Updated error message thrown by c.f.FlowStep when unable to find c.t.Tap or c.p.Pipe instances in the flow plan due
  to a Class serialized field not implementing #hashCode() or #equals() and relying in the object identity.

  Added error message explaining the Hadoop mapred.jobtracker.completeuserjobs.maximum property needs to be increased
  when dealing with large numbers of jobs. Also caching success value to lower chance of failure.

  Fixed bug in c.t.GlobHfs where #equals() and #hashCode() were not consistent between calls.

1.2.2

  Fixed bug where OOME caught from within the source c.t.Tap was not being re-thrown properly.

  Added #getMapProgress() and #getReduceProgress() to c.f.h.HadoopStepStats.

  Fixed NPE with some invocations of c.t.TupleEntry ctor.

  Fixed bug where if an operation declared it returned Fields.ARGS and the argument selector used positions, the
  outgoing values may merge incorrectly.

1.2.1

  Changed info message to not announce ambiguous source trap if none has been set.

  Fixed bug where if the c.o.Function result c.t.Tuple was passed immediately to a c.p.Group, it may become modified.

  Fixed bug where c.t.TupleEntryIterator#hasNext() failed if called again after returning false.

  Fixed issue where reduce task may fail with a OOME during sorting.

1.2.0

  Added c.p.a.AverageBy sub-assembly for optimizing averaging processes.

  Added c.p.c.GroupClosure#getFlowProcess method to allow c.p.c.Joiner implementations access to current
  properties and counters.

  Added c.s.CascadingStats methods for accessing available counter groups and names.

  Added c.s.WritableSequenceFile as a convenience for reading/writing sequence files holding custom Hadoop
  Writable types in either they key, value, or key and value positions.

  Added retrieve/publish support to the Conjars repo via Ivy.

  Added the c.p.a.AggregateBy class to encapsulate parallel partial Function aggregations and their reduce
  side Aggregator. This is a superior alternative to so called MapReduce Combiners. See javadoc for details.

  Changed c.o.Debug to print the number of tuples encountered on #cleanup().

  Changed c.s.TextDelimited to always return the expected number of fields even if they are not parsed from
  the current line and strict is false, unless Fields.ALL or Fields.UNKNOWN is declared.

  Added c.p.a.SumBy sub-assembly for optimizing summing processes.

  Added c.p.a.CountBy sub-assembly for optimizing counting processes.

  Added c.s.CascadingStatus.Status.Skipped state so skipped c.f.Flow instances can be identified.

  Added c.f.Flow#setSubmitPriority() to allow for custom order of Flows.

  Fixed bug where c.t.MultiSourceTap#pathExists() would return true if one of the child paths was missing.

  Changed c.c.CascadeConnector to fail if it detects cycles in the set of given c.f.Flow instances to manage.

  Disable Hadoop warning about not using "options parser".

  Added #isSource() and #isSink() methods to c.s.Scheme so that some Scheme instances can report they are either
  sink or source only.

  Added c.t.Fields#merge() method to allow simple merging of Fields instances which discarding duplicate names and
  positions.

  Added convenience methods on c.c.CascadeConnector#connect() and c.f.FlowConnector#connect() to accept
  j.u.Collection<Flow> and j.u.Collection<Pipe> arguments, respectively.

  Added Riffle support via the new c.f.ProcessFlow wrapper class. Riffle allows for non-Cascading jobs and/or
  sets of iterative Flows to participate in a c.c.Cascade.

  Changed c.c.Cascade instances to disable parallel execution if more than one Flow is a local only job.

  Added c.c.Cascade#setMaxConcurrentFlows() property that limits the number of concurrently running Flows.

  Added c.c.Cascade#writeDOT method for visualizing the dependencies between flow instances.

  Added c.p.a.Unique sub-assembly for optimizing de-duping processes.

  Changed c.s.TextDelimited to accept Fields.ALL or Fields.UNKNOWN for arbitrarily sized or unknown records.

  Changed c.t.MultiSourceTap to support #openForRead().

  Added c.t.Comparison and c.t.StreamComparator interfaces which allow for custom types to be
  lazily deserialized during sort comparisons.

  Added support for lazy deserialization during c.t.Tuple comparisons while shuffle sorting.

1.1.3

  Added publishing of artifacts to the conjars.org jar repo via Ivy.

  Added method c.s.CascadingStats#getCurrentDuration to return the current execution duration whether or not the
  process/work is finished.

  Fixed issues where c.t.Fields#getIndex may return invalid results if accessed from multiple threads simultaneously.

  Fixed NPE when attempting to increment a counter before the first map/reduce invocation. Now throws a more
  informative ISE message.

  Fixed possible NPE when accessing counters via c.f.h.HadoopStepStats.

  Fixed bug in c.s.TextDelimited where some unquoted empty values would not be properly parsed.

  Added c.f.FlowStep#setName() method to allow override of MR job names. Use in conjunction with
  FlowStep#containsPipeNamed() to find appropriate steps.

  Fixed bug where c.f.MultiMapReducePlanner did not detect a split after a c.p.GroupBy or c.p.CoGroup where
  one or more of the immediate pipes is an c.p.Every instance. An Each split is allowed.

  Fixed c.t.TupleEntry#set method so that it may take a c.t.Fields instance for a field name.

  Fixed NPE in c.t.TempHfs when parent c.f.Flow is used in a Cascade under certain conditions.

  Fixed bug where mixed absolute and relative paths didn't not result in a proper topological sort when used
  in a c.c.Cascade.

  Fixed bug where a c.c.Cascading of c.f.Flow and c.f.MapReduceFlow instances did not properly sort topologically.

  Added c.c.Cascade#writeDOT method to simplify debugging Cascade instances.

1.1.2

  Fixed bug preventing c.s.TextDelimited schemes from being used with a c.t.TemplateTap.

  Updated c.t.Scheme base class to force Field.ALL source declaration to Fields.UNKNOWN, and to force Fields.UNKNOWN
  sink declaration to Fields.ALL.

  Fixed bug where if null was passed to c.s.TextLine sinkCompression, the behavior would be undefined.

  Added back c.t.Tuple#add( Comparable ) to remain backwards compatible with 1.0.

  Fixed bug preventing Fields.ALL selector in c.p.Every when incoming positions are used instead of field names
  and the given aggregator declares field names.

  Fixed bug that prevented the configured codecs from loading for co-group spills.

  Fixed bug where c.s.TextDelimited would fail on delimiters that are also regex special characters.

  Fixed random j.u.ConcurrentModificationException error when running in Hadoop local mode by synchronizing
  the c.f.s.StackElement#closeTraps method.

  Fixed missing property values when stored in a nested j.u.Properties object.

  Fixed NPE when counter group does not exist yet when querying c.s.FlowStats#getCounterValue.

1.1.1

  Fixed bug where some unsafe operations followed by named c.p.Pipe instances were not considered during planning.

  Removed imports for SLF4J and replaced with Apache LOG4j in c.s.TextDelimited.

  Fixed bug where c.t.Fields.SWAP did not properly resolve when following a c.p.Every pipe.

1.1.0

  Fixed bug where a c.t.Fields instance can be marked as ordered when modified via #set call.

  Changed c.p.CoGroup to detect self-joins and optimize for them.

  Changed trap handling to include failures from source and sink c.t.Tap instances. The source Tap will inherit
  the assembly head trap and the sink will inherit the assembly tail trap.

  Deprecated c.t.Tuple#parse(). It does not properly handle null values or types other than primitives.

  Changed c.f.s.StackElement to log a warning for each trap captured. This includes a truncated print of the offending
  c.t.TupleEntry and the thrown exception and stack trace. Traps being for exceptional cases, logging exceptions is a
  reasonable response.

  Changed map and reduce operation stack so that collected c.t.Tuple instances do not remain 'unmodifiable' after
  being collected via the c.t.TupleEntryCollector.

  Add #getArgumentFields() to c.o.OperationCall for all operations.

  Added support for custom EMR properties used for managing task attempt temporary path management for some filesystems.

  Changed c.t.TemplateTap to support an openTapsThreshold value. The default open taps is 300. After the threshold
  is met, 10% of the least recently used open taps will be closed.

  Changed c.t.Fields #setComparator fieldName argument to accept Fields instances as the fieldName argument.
  Only the first field name or position is considered.

  Changed c.t.TupleEntry 'get as type' accessors to now also accept c.t.Fields instances as the fieldName argument. Only
  the first field name or position is considered.

  Updated janino to 2.5.16.

  Updated jgrapht to 0.8.1.

  Changed c.f.s.FlowMapperStack to source key/value pairs once, instead of per branch.

  Changed c.f.FlowPlanner to fail if not all sources or sinks are bound to heads or tails, respectively.

  Changed c.t.TupleOutputStream to lookup tuple element writers by Class identity.

  Added j.b.ConstructorProperties annotation to relevant class constructors.

  Added new convenience method c.p.Pipe#names to return an array of all the pipe names in an assembly. This supports
  the dynamic creation of traps from opaque assemblies.

  Added new c.s.Scheme type c.s.TextDelimited to allow native support for delimited text files.

  Added optimization during CoGrouping where the most LHS pipe will not ever be accumulated, instead the values iterator
  will be used directly. This allows for the most dense values to be on the LHS, and the most sparse to be on the
  RHS of the join.

  Added new counters for tuple spills and reads. Also logs grouping after first spill.

  Added compression of object serialization and deserialization, on by default. This improves reliability
  of very large jobs with very large numbers of input files.

  Fixed bad cast of j.l.Error when caught in map/reduce pipeline stack.

  Added c.t.Fields#rename to simplify Fields instance manipulations.

  Added support for resultGroupFields in c.p.CoGroup. This allows the outgoing grouping fields to be set.

  Added c.t.h.BytesSerialization and c.t.h.BytesComparator to allow for c.t.Tuple instances
  to hold raw byte arrays (byte[]), and allow joining, grouping, and secondary sorting.

  Changed c.t.Tuple and underlying framework to support j.l.Object instead of j.l.Comparable. Note that
  Tuple#get() returns Comparable to maintain backwards compatibility.

  Added support for custom j.u.Comparator instances to control the grouping and sort orders in c.p.CoGroup and
  c.p.GroupBy via the c.t.Fields class.

  Added support for planner managed debugging levels via the c.o.DebugLevel enum. Now c.o.Debug operations
  can be planned out at runtime in the same manner as c.o.Assertion operations.

  Refactored xpath operations to re-use j.x.p.DocumentBuilder instances.

  Refactored fields resolver framework to emit consistent error messages across all field resolution types.

  Fixed bug where c.t.Tuples would fail when coercing non-standard java types or primitives.

  Fixed bug where c.t.Tap instances that returned true for #isWriteDirect() were not properly being initialized
  when used as a sink.

  Added guid like ID values to c.f.Flow and c.c.Cascade instances.

  Refactored reduce side grouping and co-grouping operations to remove redundant code calls.

  Added ability to capture Hadoop specific job details like task start and stop times, and all available counter values.

  Added accessor for increment counters on c.s.CascadingStats. This allows applications to pull aggregate counter
  values from c.c.Cascade, c.f.Flow, or c.f.FlowSteps.

  Added c.t.GlobHfs c.t.Tap type that accepts Hadoop style globbing syntax. This allows multiple files that match
  a given pattern to be used as the sources to a Flow.

  Added c.o.s.State and c.o.s.Counter helper operations that respectively set 'state' and increment counters.

  Added c.f.FlowProcess#setStatus method to allow for text status messages to be posted.

  Added c.o.a.AssertNotEquals assertion type.

  Removed planner restriction that traps must not cross map/reduce boundaries. This allows for a single c.t.Tap
  trap to be used across a whole branch, regardless of underlying topology.

  Added new c.t.Field field set type named Fields.SWAP. Can only be used as a result selector. Specifies operation
  results will replace the argument fields. The remaining input fields will remain intact.

  Deprecated c.t.SinkMode#APPEND and replaced with c.t.SinkMode#UPDATE.

  Added c.t.MultiSinkTap to allow for simultaneous writes to multiple unique locations.

  Added support for compression of c.t.SpillableTupleList by default in order to speed up c.p.CoGrouping operations
  where there are very large numbers of values per grouping key.

  Added c.o.f.SetValue function for setting values based on the result of a c.o.Filter instance.

  Added support for configuring polling interval of job status via c.f.h.MultiMapReducePlanner.

  Added c.f.h.MultiMapReducePlanner optimization to detect 'equivalent' adjacent c.t.Tap instances in a c.f.Flow.
  This can drastically reduce the number of jobs when there are intermediate sinks between pipe assemblies.
  If the taps are not compatible, a job will be inserted to convert the temp tap data to the sink format.

  Added support for 'safe' c.o.Operations. By default Operations are safe, that is, they have no side-effects, or
  if they do, they are idempotent. Non-safe operations are treated differently by the c.f.h.MultiMapReducePlanner.

  Added new c.t.Field field set type named Fields.REPLACE. Can only be used as a result selector. Specifies the
  operation results will replace values in fields with the same names. That is, inline values can be replaced in a
  single c.p.Each or c.p.Every. It is especially useful when used with Fields.ARGS as the operation field declaration.

  Fix for case where one side of a branch multiplexed in a mapper could step on c.t.Tuple values before being
  handed to the next branch. Previous fix was only for CoGroup, this support GroupBy merges.

1.0.18

  Changed c.t.Tuple#print to not quote null elements to distinguish between 'null' Strings and null values.

  Changed planner exception messages to quote head and tail names.

  Changed log messages to info when hdfs client finalizer hook cannot be found.

  Fix for NPE in c.t.h.MultiInputFormat during certain testing scenarios. Also changed proportioning to honor
  suggested numSplits value.

  Fix for temp files starting with underscores (_) causing them to be ignored.

  Fix for mixed types in properties object causing ClassCastExceptions.

  Fix for case where one side of a branch multiplexed in a mapper could step on c.t.Tuple values before being
  handed to the next branch.

  Fix for edge case where Cascading jars are stored in Hadoop classpath and deserialization of c.f.Flow fails.

  Fix for bad cast of j.l.Error when caught in map/reduce pipeline stack.

  Fix for bug when selecting positional Fields from positional Fields.

  Fix for case when an c.o.Aggregator#start is called when there are no values to iterate across in current grouping.

1.0.17

  Changed behavior when cleaning temp files that allows shutdown to continue even if an exception is thrown
  during temp file delete.

  Fix bug where c.f.FlowProcess#openTapForRead() included current input file values in iterator.

  Fix for intermediate temp files not being cleaned up on c.f.Flow#stop().

  Fixed bug where NPE is thrown if all hadoop default properties are not available.

1.0.16

  Fixed bug where in some instances o.a.h.m.JobConf hangs when instantiated during co-grouping.

  Fixed bug in c.CascadingTestCase#invokeBuffer where the output collector was not properly being set. Added
  new methods on #invokeBuffer and #invokeAggregator to take a groping c.t.TupleEntry.

1.0.15

  Fixed bug where c.t.Fields did not check for a null field name or position on the ctor.

  Fixed bug in c.u.Util#join() methods where if the first value was empty, the delimiter was not properly applied.

  Fixed issue in c.t.h.FSDigestOutputStream where seek() now must be implemented with modern versions of Hadoop.

1.0.14

  Fixed bug in planner where JGraphT sometimes returns null instead of an empty List.

  Fixed bug in c.o.x.XPathParser that prevented use of multiple xpath expressions.

  Added configuration propety allowing job polling interval to be configured per c.f.Flow via
  Flow#setJobPollingInterval().

  Updated ant build to not hard-code hadoop/lib sub-dir names.

1.0.13

  Fixed bug where non-String j.u.Property values where not being copied to the internal o.a.h.m.JobConf instance.

  Fixed bug where custom serializations where not recognized during co-grouping spills inside c.t.SpillableTupleList.

1.0.12

  Fixed bug where the c.f.FlowPlanner did not detect that tails were not bound to sinks, or that some tail references
  were missing.

  Fixed j.u.ConcurrentModificationException when using a c.c.CascadeConnector on c.f.Flows using a c.t.MultiSink
  c.t.Tap.

  Fixed bug where c.f.s.StackException was being wrapped preventing failures within sink c.t.Tap instances from
  causing the c.f.Flow to fail. This mainly affected Flows using traps.

1.0.11

  Added clearer error message when c.t.Tap is used as both source and sink in a given Flow.

  Demoted all DEBUG related c.t.Tuple#print() calls to TRACE.

  Fixed NPE when planner finds inconsistencies with c.t.Tap and c.p.Pipe names.

1.0.10

  Updated planner error messages when field name collisions detected.

  Fixed issue where temporary paths were not getting deleted consistently.

1.0.9

  Fixed issue where reverse ordering a c.p.GroupBy was not possible when sortFields were not given.

  Changed c.f.s.StackElement#close() behavior to close elements from the top of the stack.

1.0.8

  Fixed bug where Hadoop FS shutdown hooks prevented cleanup of c.f.Flow intermediate files.

  Fixed bug where c.t.MultiTap was not accounted for when planning a c.c.Cascade.

  Fixed bug where operations in the default package caused NPE when calculating the stacktrace.

  Added c.f.StepCounters enum and now increment the counters Tuples_Read, Tuples_Written, Tuples_Trapped.

  Fixes for instabilities when using traps in some instances.

  Workaround for bug in o.a.h.f.s.NativeS3FileSystem where a null is returned when getting a FileStatus array
  in some cases.

1.0.7

  Fixed bug where c.o.r.RegexSplitter did not consistently split incoming values if the value had blank
  fields between the split delimiter. This only occurs if the incoming tuple is declared Fields.UNKNOWN
  and won't affect any tuple with declared field names. Though this is an incompatible change, the bug
  breaks the contract of the splitter.

  Deprecated all S3 supporting classes, including c.t.S3fs. The s3n:// protocol is the preferred S3 interface.

  Fixed bug where c.t.Hfs caused a NPE from the NativeS3FileSytem when attempting to delete the root directory.
  Hfs now detects a delete is attempted on the root dir, and returns immediately.

1.0.6

  Fixed bug where a uri path to a s3n://bucket/ could cause an NPE when determining mod time on the path.

  Fixed bug where sink c.s.Scheme sink fields were not being consulted during planning. This fix may
  cause planner errors in existing applications where the sink fields are not actually available in the incoming
  tuple stream.

  Updated application jar discovery to provide more sane defaults supporting simple cases.

  Fixed bug where default properties in nested j.u.Properties object were not being copied.

1.0.5

  Added check if num reducers is zero, if so, assume #reduce() has no intention of being called and return silently.

1.0.4

  Updated split optimizer to perform a multipass optimization.

  Fixed bug where c.f.MultiMapReducePlanner was not properly handling splits on named Pipe instances.

  Added c.t.TemplateTap constructor arg that allows for independent tuple selection for use by template path.

  Fixed bug where unsafe filename characters were leaking into temporary filenames, didn't take the first time.

1.0.3

  Fixed bug in c.f.MultiMapReducePlanner where split and joins with the same source were not handled properly.

  Fixed bug in c.f.Flow#writeDOT caused by changes in 1.0.2.

  Fixed bug in c.o.t.DateFormatter and c.o.t.DateParser where the TimeZone value was not being properly set. This
  fix could affect existing applications.

1.0.2

  Added rules to verify no duplicate head or tail names exist in an assembly when calling c.f.FlowConnector#connect().
  Currently a WARNING will be issued via the logger, next major release this will be an exception. This is a change
  that was supported in prior releases, but turns out to allow error prone code. Two workarounds are availabe: bind
  the same tap to both names in the tap map, or split from a single named c.p.Pipe instance.

  Added support for c.o.e.ExpressionFunction to evaluate expressions with no input parameters.

  Reverted MR job naming to include sink c.t.Tap name. More verbose, but easier for degugging.

  Update c.c.Cascade to not delete c.f.Flow sinks if they are appendable before the Flow is executed.

  Updated error messages to warn when internal element graphs remove all place holders resulting in an empty graph
  usually due to missing linkages between pipe assemblies.

  Allowing Fields.UNKNOWN to propagate through pipes that do not declare argument selectors. This is a relaxation
  of the strict planning and seems very natural when assembling pipes to process unknown field sets. Reserving
  the right to revert this feature if it causes unforseen issues.

  Fixed bug in c.o.f.UnGroup where the num arg value was improperly calculated.

  Allow for white space in the serializations token property so it can be set in a config file simply.

  Added new log message if no serialization token is found for a class being serialized out.

  Fixed bug that allowed c.t.Field instances to be nested in new Fields instances.

  Updated many error messages to print the number of fields along with a list of the field names.

  Fixed bug preventing custom c.s.Scheme types from using a different key/value classes in some situations.

  Fixed bug preventing c.t.TemplateTap from being written to in Reducer.

1.0.1

  Improved error message for the case a Hadoop serializer/deserializer cannot be found.

  Changed c.s.Scheme sourceFields default to Fields.UKNOWN. sinkFields default remains Fields.ALL.

  Fixed bug where unsafe filename characters were leaking into temporary filenames.

  Changed SinkMode.APPEND support checks to be done in c.t.Hfs, instead of c.t.Tap.

1.0.0

  Updated copyright messages.

  Fixed bug where c.t.TuplePair threw a NPE during dubugging.

  Fixed bug where positional selectors failed against Fields.UNKNOWN.

  Changed all constructors on c.p.Group to be protected. Must now use subclasses to construct.

  Renamed c.t.Fields#minus to subtract.

0.10.0

  Changed c.p.CoGroup "repeat" parameter to numSelfJoins to respresent the actual number of self joins to be performed.
  Thus a value of 1, will cause a single self join of a pipe. Users will need to decrement the current value by 1.

  Changed c.p.CoGroup "repeat" parameter to numSelfJoins to respresent the actual number of self joins to be performed.
  Thus a value of 1, will cause a single self join of a pipe. Users will need to decrement the current value by 1.

  Fixed bug with temporary filename generation where path created was too long.

  Fixed Janino c.o.expression operations to require parameter names and types. Janino
  was returning guessed parameter names in an undeterministic order.

  Fixed boolean type c.t.Tuple serialization.

  Fixed c.p.GroupBy merging case where grouping field names were not properly resolved.

  Changed c.o.r.RegexParser to emit variable sized Tuples if a fieldDeclaration is not given. Also will emit group
  matches if they are any, otherwise the match is emitted.

  Removed deprecated classes; c.o.t.Texts, c.o.r.Regexes, c.p.EndPipe.

  Removed experimental c.p.EndPipe class.

  Changed c.t.Tap#isUseTapCollector to Tap#isWriteDirect.

  Changed c.t.Tap and c.f.Flow to return c.t.TupleEntryIterator instead of c.t.TupleIterator. This is more consistent
  and more useful.

  Added c.t.TemplateTap to support dynamically writing out c.t.Tuple values to unique directories.

  Changed Cascading to support null values returned from c.t.Tap#source() and subsequently c.t.Scheme#source().
  This allows for Schemes to skip records returned by an internal Hadoop InputFormat without having to implement
  a custom Hadoop InputFormat or instrument a pipe assembly with a c.o.Filter.

0.9.0

  Updated c.o.Debug to allow for printing field names and tuple values in intervals.

  Changed planner to fail if traps are not contained within single Map or Reduce tasks. This prevents the chance of
  multiple tasks writing to the same output location. Hadoop only partially supports appends, so it is not currently
  possible to append subsequent jobs to existing trap files. Naming sections of a pipe assembly allows traps to be
  bound to smaller sections of assemblies.

  c.o.f.Sample and c.o.f.Limit Filters. Sample allows a given percentage of Tuples to pass. Limit only allows the
  specified number of Tuples to pass.

  c.p.Pipe instances now capture line numbers and classnames where they are instantiated so this information
  can be printed out during planner failures.

  Added c.f.FlowSkipStrategy interface to allow for pluggable rules for when to skip executing a c.f.Flow participating
  in a c.c.Cascade. The default implementation is c.f.FlowSkipIfSinkStale, with an optional c.f.FlowSkipIfSinkExists.
  Setting a skip strategy on a Cascade overrides all Flow instance strategies.

  Fixed bug with c.t.Tuple#remove() method not correctly removing values from Tuple.

  Updated c.t.Tap api to support c.t.SinkMode enums. This opens up ability to support appends in the near future.

  Added support for Hadoop 0.19.x. This release skips Hadoop 0.18.x.

  Changed project structure so that XML functions live in their own sub-project. This includes renaming the base
  Cascading tree and jars to 'core'.

  Fixed bug that prevented Fields.UNKNOWN input sources from begin fed into a c.p.CoGroup for joining.

  Changed all operations so that incoming c.t.Tuple and c.t.TupleEntry instances are unmodifiable. An
  UnsupportedOperationException will be thrown on any attempt to modify argument tuples within an operation.
  This enforces the rule argument tuples should not be modified to protect against concurrent modification in
  parallel threads.

  Updated c.o.r.RegexMatcher base class to use j.u.r.Matcher#find() instead of #matches(). This is more consistent
  with default behaviors of popular languages. Matcher is now also initialized in prepare() and reset() in
  the operation to reduce overhead.

  Added new lifecycle methods to c.o.Operation, prepare and cleanup. These methods are called so that an Operation
  instance can initialize and destroy any resources. They may be called more than once before the instance is
  garbage collected.

  Added a new operation called c.o.Buffer. Buffers are similiar to Reduce in MapReduce. They are given an Iterator
  of input arguments and can emit any number of result c.t.Tuple instances. For many problems, this is more
  efficient than using an c.o.Aggregator operation. Only one c.p.Every pipe with a Buffer operation may
  follow a GroupBy or CoGroup.

  Fixed dot file writing so GraphViz can properly load.

  Upgraded jgrapht library, requires JDK 1.6.

  Fixed bug where selecting postions from a c.t.Fields.UNKNOWN declaration would return the first position, not
  the specified position.

  Renamed c.t.Fields.KEYS to c.t.Fields.GROUP to be consistent with the Cascading model.

  Fixed bug where c.t.Tap may inappropriately delete a sink from a task.

  Changed c.o.Aggregator to no longer use a Map for the context. Users can now specify custom types by returning
  either a new instance from start() or recycling an instance passed into start(). This change will break all existing
  implementations of Aggregator. Note, simply setting a new Map<Object,Object> on the call instance in start()
  should be sufficient.

  Changed all c.o.Function, c.o.Filter, c.o.Aggregator, c.o.ValueAssertion, and c.o.GroupAssertions to accept
  a c.f.FlowProcess object on all relevant methods. FlowProcess provides call-backs into the underyling system
  to get configuration properties, fire a "keep alive" ping, or increment a custom counter. This change will
  break all existing implemenations of the above interfaces.

  Added ability to set serialization tokens via the cascading.serialization.tokens property. This compliments the
  c.t.h.SerializationToken annotation.

  Optimized co-grouping operation by using c.t.IndexTuple instead of a nested c.t.Tuple.

  Changed c.t.Tap and c.s.Scheme sink methods to take a c.t.TupleEntry, instead of c.t.Fields and c.t.Tuple
  individually.

  Added the c.t.h.SerializationToken Java Annotation. This allows for an int value to be written during serialization
  instead of a Class name for custom objects nested in c.t.Tuple instances. This feature should dramatically reduce
  the size of Tuples saved in SequenceFiles, and improve the general performance during 'shuffling' between Map and
  Reduce stages.

  Added c.t.h.TupleSerialization, a Hadoop Serialization implementation. Tuple is no longer Hadoop Writable
  and now relies on TupleSerialization for serialization support. Subequently nested objects in c.t.Tuple
  only need to be c.l.Comparable. So they can be serialized properly, a Serialization implementation must be
  registered with Hadoop. Note all primitive types are handled directly by Tuple, but custom types must
  have a Serialization implementation, or must be Hadoop WritableComparable so that the default WritableSerialization
  implementation will write them out.

0.8.3

  Fix for c.p.CoGroup declared fields being generated out of order.

0.8.2

  Added new properties via c.f.FlowConnector.setJarClass and c.f.FlowConnector.setJarPath for
  setting the application jar file.

  Fixed bug where job jar was not being inherited by subsequent MapReduce jobs when the first job was executed
  in local mode.

  Fixed bug where unserializable Operations were being squashed internally. c.f.Flow instances will now
  fail immediately and be marked as 'failed'.

0.8.1

  Fixed bug where c.t.Lfs did not force local mode for current MapReduce step.

  Fixed bug where writing to a c.t.TupleCollector would fail if using a c.s.SequenceFile in some cases.

  Added a few minor improvements to reduce stray object creations, and speedup c.t.Tuple serialization.

0.8.0

  Updated c.o.x.TagSoupParser to accept 'features', use these features to recover past behaviors.

  Updated janino and tagsoup libraries to 2.5.15 and 1.2, respectively. Note that tagsoup, in theory, is not
  backwards compatible by default. See their release notes: http://home.ccil.org/~cowan/XML/tagsoup/#1.2

  Added some forward compatible changes for supporting Hadoop 0.18 at the API level. Currently there are other
  issues preventing some tests from passing on Hadoop 0.18.

  Changed c.f.FlowException to return the parent c.f.Flow name.

  Changed behavior of c.f.MultiMapReducePlanner to use c.t.h.MultiInputFormat to allow single Mappers
  to support many different Hadoop InputFormat types simultaneously. This deprecates the need to normalize
  sources to a map and reduces the number of jobs in a c.f.Flow in some cases.

  Changed behavior of Cascading to allow for multiple paths from the same c.t.Tap source to be co-grouped on
  via c.p.CoGroup. This allows for a kind of self-join where each stream is processed by a different operation
  path within the Mapper.

  Added c.o.f.And, c.o.f.Or, c.o.f.Xor, and c.o.f.Not logic operator c.o.Filter implementations. They should be used
  to compose more complex filters from existing implementations.

  Changed the behavior of c.o.BaseOperation to properly initialize itself if it is a c.o.Filter instance. This
  removes the requirement that Filter implementations must set declaredFields to Fields.ALL, as it makes no
  sense for a Filter to declare fields.

  Added c.f.PlannerException, a subclass of c.f.FlowException, and updated c.f.MultiMapReducePlanner to throw
  it on failures. Functionality of writing DOT files has been moved from FlowException to PlannerException.

  Added c.o.f.FilterNotNull and c.o.f.FilterNull filter classes.

  Changed c.f.MultiMapReducePlanner to fail if it encounters an c.p.Each to c.p.Every chain. In these cases, a
  c.p.Group type must be between them.

  Deleted c.o.Cut class as it was effectively a duplicate of c.o.Identity.

  Changed c.f.MultiMapReducePlanner to fail if a c.p.GroupAssertion is not accompanied by another c.o.Aggregator
  operation. This is required so that the GroupAssertion does not change the passing tuple stream if it is planned out.

  Changed c.f.MultiMapReducePlanner to no longer insert new c.p.Each( ..., new Identity(), ... ) as a place holder.

  Renamed c.p.PipeAssembly to c.p.SubAssembly to better reflect its purpose, which is to encapuslate reusable
  pipe assemblies in the same manner as a sub-process or sub-routine. A temporary c.p.PipeAssembly class has been
  provided for backwards compatibility.

  Fixed bug where c.t.TapCollector would throw an NPE if a custom Tap was not using paths.

  Changed behavior of c.f.Flow where if a c.f.FlowListener throws an exception, the Flow instance receiving the
  exception will stop (by calling Flow.stop()). Listeners will continue to fire as expected and Flow.complete()
  will re-throw the thrown exception (as was the original behavior).

  Added ability to set a Cascading specific temporary directory path for use by intermediate taps created
  within c.f.Flow instances. Use c.t.Hfs.setTemporaryDirectory() to configure.

  Fixed bug where the 'mapred.jar' property was begin stepped on if previously set by the calling application.

  Changed c.t.Tap and c.f.Flow to return c.t.TupleIterator and c.t.TupleCollector instead of c.t.TapIterator and
  c.t.TapCollector, respectively.

  Added c.t.Tap.flowInit( c.f.Flow flow ) to allow a given tap to know what flows it is participating in. It is called
  immediately after the Flow instance is initailized.

  Fixed bug with nested c.p.PipeAssembly instances where some nested assemblies threw an internal error from
  the planner.

  Changed c.o.Debug to accept a prefix text string that will be prefixed to every message.

  Fixed bug where c.f.MultiMapReducePlanner would fail when normalizing inputs to a group where the inputs
  passed through one or more splits.

  Fixed bug where c.g.CoGroup silently stepped on input pipes with the same input name.

0.7.1

  Fixed bug in c.f.MultiMapReducePlanner where a source used on more than one c.p.Group would cause an internal
  error during planning.

  Changed c.f.MultiMapReducePlanner to normalize heterogeneous sinks.

  Changed c.f.MultiMapReducePlanner to keep a splitting c.p.Each on the previous step, instead of being duplicated
  on each branch. If the Each is preceeded by a source c.t.Tap, it will be duplicated across branches to reduce
  the number of step in the Flow.

  Fixed bug in c.f.MultiMapReducePlanner where too many temp tap instances were being inserted while normalizing
  the flow sources.

  Changed c.t.Fields to fail if given duplicate field names.

  Changed behavior if Hadoop FileInputSplit is not used and property "map.input.file" is not set. If there is one
  source, it will returned as the source for the mapper stack, otherwise an exception is thrown. Subsequently joins
  and merges of non-file sources is not supported until a discriminator can be passed to the mapper.

  Fixed bug in c.t.Tuple where NPE was thrown under certain compareTo operations.

  Fixed bug that prevented CoGrouping or Merging on the same source even though it was one or more Groupings away.

0.7.0

  Changes project structure, removed 'examples' sub-project.

  Updated to support Hadoop 0.17.x. This version is not API compatible with any Hadoop version less than 0.17.0.

  Added ability to stop all c.f.Flows executing within a c.c.Cascade instance via the stop() method.

  Changed c.f.FlowConnector to only take a Map of properties. These properties are passed downstream to various
  subsystems. This removes the Hadoop JobConf constructor, but it still can be passed as a property value. Also
  properties will be pushed into a defaul JobConf, bypassing any direct JobConf coupling in applications.

  Changed c.f.Flow to automatically register a shutdown hook killing remote jobs on vm exit.

  Changed c.f.Flow.stop() to immediately stop all running jobs.

  Changed c.o.Operation to an interface and introduced c.o.BaseOperation. This makes creating custom Operation types
  more flexible and intuitive. c.o.Filter, c.o.Function, c.o.Aggregator, and c.o.Assertion now extend c.o.Operation.

  Added c.p.c.OuterJoin, c.p.c.MixedJoin, c.p.c.LeftJoin, and c.p.c.RightJoin c.p.c.CoGrouper classes. They
  compliment the default c.p.c.InnerJoin CoGrouper class.

  Added support for passing an intermediateSchemeClass to the underlying planner to be used as the default c.s.Scheme
  for intermediate c.t.Tap instances internal to a given c.f.Flow.

  Fixed bug where c.p.Group is immediately followed by another c.p.Group (or their sub-classes) and fields could not
  be resolved between them.

  Added support for c.t.Tap instances implementing c.f.FlowListener. If implemented, they will automatically be
  added to the Flow event listeners collection and will receive Flow events.

  Fixed case where multiple source c.t.Tap instances return true for the containsFile method. Now verifies only one
  Tap contains the file, and fails otherwise.

  Changed c.s.TextLine to not set numSinkParts to 1 by default. Now uses the natural number of parts.

  Changed MapReduce planner to force an intermediate file between branches with Hadoop incompatible source Taps
  on joins/merges. If the taps are compatible (have same Scheme), all branches will be processed in same Mapper
  before the c.p.Group.

  Added merge capabilities in c.p.GroupBy. This allows multiple input branches to be grouped as if a single stream.

  Fixed bug in c.t.TapCollector where writing to a Sequence file threw a NPE.

  Added c.f.MapReduceFlow to support custom MapReduce jobs, allowing them to participate in a Cascade job.

0.6.1

  Changed thrown c.f.FlowException instances to include cause message.

  Fixed bug where empty sink or source map was not detected.

0.6.0

  Changed default argument selector for c.p.Every to be Fields.ALL, to be consistent with the default value of c.p.Each.

  Added support for assembly traps. If an exception is thrown from inside an c.o.Operation, the offending Tuple
  can be saved to a file for later processing, allowing the job to complete.

  Added support for stream assertions. STRICT and VALID assertions can be built into a pipe assembly, and optionally
  planned out during runtime. Assertions will throw exceptions if they fail.

  Changed c.o.a.First, Last, Min, and Max to optionally ignore specified values. Useful if you do not wish
  for a 'default' value to be considered first, or last in a set.

  Changed c.o.a.Sum to take a Class for coercion of the result value.

  Changes c.o.Max and Min to use infinity as initial values so zero is bigger than a really small number
  for Max, and zero is smaller than a really big number for Min.

  Changed order of JobConf initialization. c.f.FlowStep now is added to the JobConf last in order to catch
  all lazily configured values.

  Changed compile to include debug info by default.

  Fixed bug in c.t.MultiTap where super scheme was not returned if available.

0.5.0

  Added skipIfSinkExists property to c.f.Flow. Set to true if the c.c.Cascade should skip the Flow instance even
  if the sink is stale and not set to be deleted on initialization.

  Fixed bug in c.t.h.HttpFileSystem that URL escaped the ? prefixing the query string.

  Fixed bug where a join with duplicate taps was not recognized during job planning. Now an appropriate error
  message is displayed, instead of jobs completing with only one instance of the resource stream.

  Fixed c.t.h.HttpFileSystem to remember authority information in the url and prefix it when missing.

  Changed c.s.TextLine to accept either on or two source fields. If one, only the 'line' value
  is sourced from the value, discarding the 'offset' value.

  Added c.o.r.RegexSplitGenerator to support splitting single tuple values into multiple tuples based on a regex
  delimiter. Includes new tests.

  Added c.s.CascadeStats and c.s.FlowStats to provide access to current state and statistics of particular
  Cascade, Flow, or the child Flows of a Cascade.

  Added ability to sort grouping values with sort argument on c.p.GroupBy. Sorts can be reversed.

  Added c.o.e.ExpressionFilter, the c.o.Filter analog to c.o.e.ExpressionFunction.

0.4.1

  Fixed path normalization regex in c.u.Util where it munged any path starting with file:///.

0.4.0

  Changed c.p.GroupBy default grouping fields to c.t.Fields.ALL from Fields.FIRST. This change provides a simple
  way to sort a tuple stream based on the order of the tuple fields.

  Changed c.f.FlowConnector to create c.f.Flow instances that will bypass the reducer if no c.p.Group is participating
  in the assembly. Previoiusly Group instances were inserted if missing. This allows a chain of c.p.Every instances
  to be used to process/filter a tuple stream without the invoking the reducer needlessly (if a sort isn't required).
  This change also supports bypassing the default Hadoop OutputCollector in the mapper via the sink c.t.Tap instance.

  Changed c.f.FlowStep behavior to run in 'local' mode if either the sink or source tap is a c.t.Lfs instance. This
  allows for c.f.Flow instances to run mixed if configured to execute on a particular cluster by default. This behavior
  supports complex import/export processes against the HDFS or other supported remote filesystem.

  Changed behavior of c.t.Dfs to force use of HDFS. Previously Dfs would default to the local FileSystem
  if the job was run in 'local'mode. Now a Dfs instance will cause failures if it cannot connect to a HDFS cluster.
  Using c.t.Hfs will provide previous Dfs behavior. Hfs will use the 'default' filesystem if a scheme is not present
  in the 'stringPath' (i.e. hdfs://host:port/some/path).

  Added c.stats package to allow for collecting statics of Cascades, Flows, and FlowSteps.

  Updated c.f.Flow and c.c.Cascade log messages to be easier to follow when executing many flow instances
  simultaneously.

  Added compression flag to c.s.TextLine. Can now toggle compression (Hadoop style compression) per Tap instance.
  This prevents clusters with compression enabled by default to export text files with a .deflate extension.

  Added support for bypassing Hadoop OutputCollector via Tap.setUseTapCollector() method. Setting to true will force
  Cascading to use the c.t.TapCollector instead. This bypasses bugs in Hadoop with custom FileSystem types. This will
  always be true for http(s) and s3tp filesystems when using a c.t.Hfs Tap type (atleast until HADOOP-3021 is resolved).

  Added c.t.TupleCollector, complementing c.t.TupleIterator, for directly writing Tuple instances out via a c.t.Tap
  instance.

  Added c.f.FlowListener so that c.f.Flow instances can fire events on starting, completed, and throwable.

  Changed c.t.h.S3HttpFileSystem so it can now create files remotely.

  Renamed cascading.spill.threshold to cascading.cogroup.spill.threshold, so there is less a chance of collision.

  Made numerous optimizations to improve overall performance. Namely split and merge of key/value tuples to remove
  redundancy in the stream between the mapper and reducer.

  Changed c.p.Operators to push c.o.Operation results directly through to next operation without intermediate
  collection. This should improve pipelining of large result streams and lower runtime memory footprint.

  Changed c.c.Cascade so it now runs Flows in parallel if Hadoop is clustered, and there are no dependencies between the
  Flows.

  Moved c.Cascade and related classed to c.cascade package. Wanted to preempt any future ugliness.

  Added support in c.t.h.S3HttpFileSystem for these properties: fs.s3tp.awsAccessKeyId and fs.s3tp.awsSecretAccessKey

0.3.0

  Added ability to push Log4j logger properties to mapper/reducer via JobConf.
  Use jobConf.set("log4j.logger","logger1=LEVEL,logger2=LEVEL")

  Added missing equals() and hashCode() in c.t.MultiTap.

  Added c.t.h.ZipInputFormat (and ZipSplit) to support zip files. c.s.TextLine supports transparent
  reading of zip files if the filename ends with .zip, but cannot write to them. This code is
  loosely based on HADOOP-1824. If the underlying filesystem is hdfs or file, splits will be created
  for each ZipEntry. Otherwise ZipEntries are iterated over to be more stream friendly. Progress status is
  supported.

  Added http, https, and s3tp read-only file systems to Hadoop. Use these URLs, respectively:
  http://, https://, and s3tp://AWS_ACCESS_KEY_ID:AWS_SECRET_ACCESS_KEY@bucket-name/key

  Added c.o.t.DateFormatter supporting text formatting of time stamps created by c.o.t.DateParser.

  Fixed bug where in complex assemblies, some Scopes were not resolved.

  Fixed bug where tap instances were not being inserted before some CoGroup joins if there was a previous Group in the
  assembly.

  Upgraded JGraphT to 0.7.3

  Changed c.t.SpillableTupleList allows for iteration across entries.

  Changed c.f.FlowException to optionally allow for printing of underlying pipe graph for debugging.

  Added c.o.t.FieldFormatter function to format Tuples into complex strings using j.u.Formatter formatting.

  Added c.o.a.Last aggregator to find the last value encountered in a group.

  Changed c.o.a.Max and c.o.a.Min to maintain original value type. Will return null if no values are encountered.

  Changed c.o.a.First to use Fields.ARG by default. Removed Fields constructor.

  Added c.t.Fields.join(Fields...) method to allow for joining multiple Fields instances into a new instance.

  Can retrieve Tuple values by field name through the TupleEntry class via the get(String) method.

  Added c.t.TupleCollector interface to simplify the operation interfaces.

  Added a Debug filter that will print to either stderr or stdout. Useful for debugging stream transformations.

  Added CascadingTestCase base test class

  Added Insert Function that allows for literal values to be inserted into the Tuple stream.

0.2.0

  CoGroup will now spill to disk on extremely large co-groupings. Configurable via "cascading.spill.threshold".
  Defaults to 10k elements.

  java.util.Properties instances can be used to set defauls for FlowConnectors.

  Fix for InnerJoin, the default join for CoGroup.

  Introduced MultiTap to support concatenation of files into a pipe assembly.

  RegexParser now fails on a failed match. Prevents it being used or behaving as a filter.

  Fixed bug with PipeAssembly instances not properly being assimiliated into the pipeGraph.

  Fixed assertion error thrown by JGraphT.

  Renamed Tap method deleteOnInit to deleteOnSinkInit.


0.1.0

  First release.<|MERGE_RESOLUTION|>--- conflicted
+++ resolved
@@ -1,6 +1,5 @@
 Cascading Change Log
 
-<<<<<<< HEAD
 2.0.0 [unreleased]
 
   Changed planner to allow traps to be re-used across any branches. Prior planner would throw an error.
@@ -69,12 +68,9 @@
 
   Implemented new pipelining infrastructure to support more complex streaming topologies.
 
-1.2.5 (unreleased)
-=======
 1.2.5
 
   Removed accidental SLF4J dependencies.
->>>>>>> d9636916
 
   Fixed bug where ISE was thrown if c.f.Flow#stop() was called immediately after #start().
 
