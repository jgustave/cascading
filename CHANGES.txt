--- conflicted
+++ resolved
@@ -1,6 +1,5 @@
 Cascading Change Log
 
-<<<<<<< HEAD
 2.1.0 [unreleased]
 
   Fixed issue where c.t.Tap#openForWrite did not honor the c.t.SinkMode#REPLACE setting.
@@ -34,7 +33,7 @@
   Added support for restartable checkpoint c.f.Flow instances by providing a runID to identify run attempts.
 
   Updated build and tests to simplify development of alternative planners.
-=======
+
 2.0.6
 
   Added "cascading.step.display.id.truncate" property to allow simple truncation of flow and step ID values in
@@ -55,7 +54,6 @@
   Fix for j.l.IndexOutOfBoundsException thrown on an empty c.c.Cascade.
 
   Fix for c.t.c.SpillableProps#SPILL_COMPRESS not being honored if set to false.
->>>>>>> bb4c0e6a
 
 2.0.5
 
